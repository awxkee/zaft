--- conflicted
+++ resolved
@@ -54,11 +54,7 @@
     AvxButterfly35d, AvxButterfly35f, AvxButterfly36d, AvxButterfly36f, AvxButterfly42d,
     AvxButterfly42f, AvxButterfly48d, AvxButterfly48f, AvxButterfly49d, AvxButterfly49f,
     AvxButterfly64d, AvxButterfly64f, AvxButterfly81d, AvxButterfly81f, AvxButterfly100d,
-<<<<<<< HEAD
-    AvxButterfly100f, AvxButterfly121d, AvxButterfly121f,
-=======
     AvxButterfly100f, AvxButterfly121d, AvxButterfly121f, AvxButterfly128d, AvxButterfly128f,
->>>>>>> 6b8e941d
 };
 pub(crate) use c2r::C2RAvxTwiddles;
 pub(crate) use mixed::{
