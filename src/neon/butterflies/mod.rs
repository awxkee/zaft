/*
 * // Copyright (c) Radzivon Bartoshyk 10/2025. All rights reserved.
 * //
 * // Redistribution and use in source and binary forms, with or without modification,
 * // are permitted provided that the following conditions are met:
 * //
 * // 1.  Redistributions of source code must retain the above copyright notice, this
 * // list of conditions and the following disclaimer.
 * //
 * // 2.  Redistributions in binary form must reproduce the above copyright notice,
 * // this list of conditions and the following disclaimer in the documentation
 * // and/or other materials provided with the distribution.
 * //
 * // 3.  Neither the name of the copyright holder nor the names of its
 * // contributors may be used to endorse or promote products derived from
 * // this software without specific prior written permission.
 * //
 * // THIS SOFTWARE IS PROVIDED BY THE COPYRIGHT HOLDERS AND CONTRIBUTORS "AS IS"
 * // AND ANY EXPRESS OR IMPLIED WARRANTIES, INCLUDING, BUT NOT LIMITED TO, THE
 * // IMPLIED WARRANTIES OF MERCHANTABILITY AND FITNESS FOR A PARTICULAR PURPOSE ARE
 * // DISCLAIMED. IN NO EVENT SHALL THE COPYRIGHT HOLDER OR CONTRIBUTORS BE LIABLE
 * // FOR ANY DIRECT, INDIRECT, INCIDENTAL, SPECIAL, EXEMPLARY, OR CONSEQUENTIAL
 * // DAMAGES (INCLUDING, BUT NOT LIMITED TO, PROCUREMENT OF SUBSTITUTE GOODS OR
 * // SERVICES; LOSS OF USE, DATA, OR PROFITS; OR BUSINESS INTERRUPTION) HOWEVER
 * // CAUSED AND ON ANY THEORY OF LIABILITY, WHETHER IN CONTRACT, STRICT LIABILITY,
 * // OR TORT (INCLUDING NEGLIGENCE OR OTHERWISE) ARISING IN ANY WAY OUT OF THE USE
 * // OF THIS SOFTWARE, EVEN IF ADVISED OF THE POSSIBILITY OF SUCH DAMAGE.
 */
mod bf10;
mod bf100;
#[cfg(feature = "fcma")]
mod bf100_fcma;
mod bf100d;
#[cfg(feature = "fcma")]
mod bf100d_fcma;
#[cfg(feature = "fcma")]
mod bf10_fcma;
mod bf11;
#[cfg(feature = "fcma")]
mod bf11_fcma;
mod bf12;
mod bf121d;
#[cfg(feature = "fcma")]
mod bf121d_fcma;
mod bf121f;
#[cfg(feature = "fcma")]
mod bf121f_fcma;
#[cfg(feature = "fcma")]
mod bf12_fcma;
mod bf13;
#[cfg(feature = "fcma")]
mod bf13_fcma;
mod bf14;
#[cfg(feature = "fcma")]
mod bf14_fcma;
mod bf15;
#[cfg(feature = "fcma")]
mod bf15_fcma;
mod bf16;
#[cfg(feature = "fcma")]
mod bf16_fcma;
mod bf17;
#[cfg(feature = "fcma")]
mod bf17_fcma;
mod bf18;
mod bf19;
#[cfg(feature = "fcma")]
mod bf19_fcma;
mod bf2;
mod bf20;
#[cfg(feature = "fcma")]
mod bf20_fcma;
mod bf23;
#[cfg(feature = "fcma")]
mod bf23_fcma;
mod bf25;
#[cfg(feature = "fcma")]
mod bf25_fcma;
mod bf27;
#[cfg(feature = "fcma")]
mod bf27_fcma;
mod bf29;
#[cfg(feature = "fcma")]
mod bf29_fcma;
mod bf3;
mod bf31d;
#[cfg(feature = "fcma")]
mod bf31d_fcma;
mod bf31f;
#[cfg(feature = "fcma")]
mod bf31f_fcma;
mod bf32;
#[cfg(feature = "fcma")]
mod bf32_fcma;
<<<<<<< HEAD
=======
mod bf35d;
#[cfg(feature = "fcma")]
mod bf35d_fcma;
mod bf35f;
#[cfg(feature = "fcma")]
mod bf35f_fcma;
>>>>>>> d45f54d6
mod bf36d;
#[cfg(feature = "fcma")]
mod bf36d_fcma;
mod bf36f;
#[cfg(feature = "fcma")]
mod bf36f_fcma;
mod bf4;
mod bf48d;
#[cfg(feature = "fcma")]
mod bf48d_fcma;
mod bf48f;
#[cfg(feature = "fcma")]
mod bf48f_fcma;
mod bf49;
#[cfg(feature = "fcma")]
mod bf49_fcma;
mod bf49d;
#[cfg(feature = "fcma")]
mod bf49d_fcma;
#[cfg(feature = "fcma")]
mod bf4_fcma;
mod bf5;
#[cfg(feature = "fcma")]
mod bf5_fcma;
mod bf6;
mod bf64d;
#[cfg(feature = "fcma")]
mod bf64d_fcma;
mod bf64f;
#[cfg(feature = "fcma")]
mod bf64f_fcma;
#[cfg(feature = "fcma")]
mod bf6_fcma;
mod bf7;
#[cfg(feature = "fcma")]
mod bf7_fcma;
mod bf8;
mod bf81d;
#[cfg(feature = "fcma")]
mod bf81d_fcma;
mod bf81f;
#[cfg(feature = "fcma")]
mod bf81f_fcma;
#[cfg(feature = "fcma")]
mod bf8_fcma;
mod bf9;
#[cfg(feature = "fcma")]
mod bf9_fcma;
mod fast_bf16d;
mod fast_bf16f;
mod fast_bf5;
mod fast_bf7;
mod fast_bf8;
mod fast_bf9d;
mod fast_bf9f;
mod shared;

pub(crate) use bf2::NeonButterfly2;
pub(crate) use bf3::NeonButterfly3;
pub(crate) use bf4::NeonButterfly4;
#[cfg(feature = "fcma")]
pub(crate) use bf4_fcma::NeonFcmaButterfly4;
pub(crate) use bf5::NeonButterfly5;
#[cfg(feature = "fcma")]
pub(crate) use bf5_fcma::NeonFcmaButterfly5;
pub(crate) use bf6::NeonButterfly6;
#[cfg(feature = "fcma")]
pub(crate) use bf6_fcma::NeonFcmaButterfly6;
pub(crate) use bf7::NeonButterfly7;
#[cfg(feature = "fcma")]
pub(crate) use bf7_fcma::NeonFcmaButterfly7;
pub(crate) use bf8::NeonButterfly8;
#[cfg(feature = "fcma")]
pub(crate) use bf8_fcma::NeonFcmaButterfly8;
pub(crate) use bf9::NeonButterfly9;
#[cfg(feature = "fcma")]
pub(crate) use bf9_fcma::NeonFcmaButterfly9;
pub(crate) use bf10::NeonButterfly10;
#[cfg(feature = "fcma")]
pub(crate) use bf10_fcma::NeonFcmaButterfly10;
pub(crate) use bf11::NeonButterfly11;
#[cfg(feature = "fcma")]
pub(crate) use bf11_fcma::NeonFcmaButterfly11;
pub(crate) use bf12::NeonButterfly12;
#[cfg(feature = "fcma")]
pub(crate) use bf12_fcma::NeonFcmaButterfly12;
pub(crate) use bf13::NeonButterfly13;
#[cfg(feature = "fcma")]
pub(crate) use bf13_fcma::NeonFcmaButterfly13;
pub(crate) use bf14::NeonButterfly14;
#[cfg(feature = "fcma")]
pub(crate) use bf14_fcma::NeonFcmaButterfly14;
pub(crate) use bf15::NeonButterfly15;
#[cfg(feature = "fcma")]
pub(crate) use bf15_fcma::NeonFcmaButterfly15;
pub(crate) use bf16::NeonButterfly16;
#[cfg(feature = "fcma")]
pub(crate) use bf16_fcma::NeonFcmaButterfly16;
pub(crate) use bf17::NeonButterfly17;
#[cfg(feature = "fcma")]
pub(crate) use bf17_fcma::NeonFcmaButterfly17;
pub(crate) use bf18::{NeonButterfly18d, NeonButterfly18f};
#[cfg(feature = "fcma")]
pub(crate) use bf18::{NeonFcmaButterfly18d, NeonFcmaButterfly18f};
pub(crate) use bf19::NeonButterfly19;
#[cfg(feature = "fcma")]
pub(crate) use bf19_fcma::NeonFcmaButterfly19;
pub(crate) use bf20::NeonButterfly20;
#[cfg(feature = "fcma")]
pub(crate) use bf20_fcma::NeonFcmaButterfly20;
pub(crate) use bf23::NeonButterfly23;
#[cfg(feature = "fcma")]
pub(crate) use bf23_fcma::NeonFcmaButterfly23;
pub(crate) use bf25::{NeonButterfly25d, NeonButterfly25f};
#[cfg(feature = "fcma")]
pub(crate) use bf25_fcma::{NeonFcmaButterfly25d, NeonFcmaButterfly25f};
pub(crate) use bf27::{NeonButterfly27d, NeonButterfly27f};
#[cfg(feature = "fcma")]
pub(crate) use bf27_fcma::{NeonFcmaButterfly27d, NeonFcmaButterfly27f};
pub(crate) use bf29::NeonButterfly29;
#[cfg(feature = "fcma")]
pub(crate) use bf29_fcma::NeonFcmaButterfly29;
pub(crate) use bf31d::NeonButterfly31d;
#[cfg(feature = "fcma")]
pub(crate) use bf31d_fcma::NeonFcmaButterfly31d;
pub(crate) use bf31f::NeonButterfly31f;
#[cfg(feature = "fcma")]
pub(crate) use bf31f_fcma::NeonFcmaButterfly31f;
pub(crate) use bf32::{NeonButterfly32d, NeonButterfly32f};
#[cfg(feature = "fcma")]
pub(crate) use bf32_fcma::{NeonFcmaButterfly32d, NeonFcmaButterfly32f};
<<<<<<< HEAD
=======
pub(crate) use bf35d::NeonButterfly35d;
#[cfg(feature = "fcma")]
pub(crate) use bf35d_fcma::NeonFcmaButterfly35d;
pub(crate) use bf35f::NeonButterfly35f;
#[cfg(feature = "fcma")]
pub(crate) use bf35f_fcma::NeonFcmaButterfly35f;
>>>>>>> d45f54d6
pub(crate) use bf36d::NeonButterfly36d;
#[cfg(feature = "fcma")]
pub(crate) use bf36d_fcma::NeonFcmaButterfly36d;
pub(crate) use bf36f::NeonButterfly36f;
#[cfg(feature = "fcma")]
pub(crate) use bf36f_fcma::NeonFcmaButterfly36f;
pub(crate) use bf48d::NeonButterfly48d;
#[cfg(feature = "fcma")]
pub(crate) use bf48d_fcma::NeonFcmaButterfly48d;
pub(crate) use bf48f::NeonButterfly48f;
#[cfg(feature = "fcma")]
pub(crate) use bf48f_fcma::NeonFcmaButterfly48f;
pub(crate) use bf49::NeonButterfly49f;
#[cfg(feature = "fcma")]
pub(crate) use bf49_fcma::NeonFcmaButterfly49f;
pub(crate) use bf49d::NeonButterfly49d;
#[cfg(feature = "fcma")]
pub(crate) use bf49d_fcma::NeonFcmaButterfly49d;
pub(crate) use bf64d::NeonButterfly64d;
#[cfg(feature = "fcma")]
pub(crate) use bf64d_fcma::NeonFcmaButterfly64d;
pub(crate) use bf64f::NeonButterfly64f;
#[cfg(feature = "fcma")]
pub(crate) use bf64f_fcma::NeonFcmaButterfly64f;
pub(crate) use bf81d::NeonButterfly81d;
#[cfg(feature = "fcma")]
pub(crate) use bf81d_fcma::NeonFcmaButterfly81d;
pub(crate) use bf81f::NeonButterfly81f;
#[cfg(feature = "fcma")]
pub(crate) use bf81f_fcma::NeonFcmaButterfly81f;
pub(crate) use bf100::NeonButterfly100f;
#[cfg(feature = "fcma")]
pub(crate) use bf100_fcma::NeonFcmaButterfly100f;
pub(crate) use bf100d::NeonButterfly100d;
#[cfg(feature = "fcma")]
pub(crate) use bf100d_fcma::NeonFcmaButterfly100d;
<<<<<<< HEAD
=======
pub(crate) use bf121d::NeonButterfly121d;
#[cfg(feature = "fcma")]
pub(crate) use bf121d_fcma::NeonFcmaButterfly121d;
pub(crate) use bf121f::NeonButterfly121f;
#[cfg(feature = "fcma")]
pub(crate) use bf121f_fcma::NeonFcmaButterfly121f;
>>>>>>> d45f54d6
pub(crate) use fast_bf5::NeonFastButterfly5;
pub(crate) use fast_bf8::NeonFastButterfly8;
use num_complex::Complex;
pub(crate) use shared::NeonButterfly;

#[inline]
pub(crate) fn make_mixedradix_twiddle_chunk_f32(
    x: usize,
    y: usize,
    len: usize,
    direction: FftDirection,
) -> NeonStoreF {
    let mut twiddle_chunk = [Complex::<f32>::default(); 2];
    use crate::util::compute_twiddle;
    #[allow(clippy::needless_range_loop)]
    for i in 0..2 {
        twiddle_chunk[i] = compute_twiddle(y * (x + i), len, direction);
    }

    NeonStoreF::from_complex_ref(twiddle_chunk.as_slice())
}

macro_rules! gen_butterfly_twiddles_separated_columns_f32 {
    ($num_rows:expr, $num_cols:expr, $skip_cols:expr, $direction: expr) => {{
        const FFT_LEN: usize = $num_rows * $num_cols;
        const TWIDDLE_ROWS: usize = $num_rows - 1;
        const TWIDDLE_COLS: usize = $num_cols - $skip_cols;
        const TWIDDLE_VECTOR_COLS: usize = TWIDDLE_COLS / 2;
        const TWIDDLE_VECTOR_COUNT: usize = TWIDDLE_VECTOR_COLS * TWIDDLE_ROWS;
        let mut twiddles = [NeonStoreF::default(); TWIDDLE_VECTOR_COUNT];
        for index in 0..TWIDDLE_VECTOR_COUNT {
            let y = (index % TWIDDLE_ROWS) + 1;
            let x = (index / TWIDDLE_ROWS) * 2 + $skip_cols;

            use crate::neon::butterflies::make_mixedradix_twiddle_chunk_f32;

            twiddles[index] = make_mixedradix_twiddle_chunk_f32(x, y, FFT_LEN, $direction);
        }
        twiddles
    }};
}

pub(crate) use gen_butterfly_twiddles_separated_columns_f32;

#[cfg(test)]
#[cfg(feature = "fcma")]
macro_rules! test_fcma_butterfly {
    ($method_name: ident, $data_type: ident, $butterfly: ident, $scale: expr, $tol: expr) => {
        #[test]
        fn $method_name() {
            if !std::arch::is_aarch64_feature_detected!("fcma") {
                return;
            }
            use rand::Rng;
            for i in 1..20 {
                let val = $scale as usize;
                let size = val * i;
                let mut input = vec![Complex::<$data_type>::default(); size];
                for z in input.iter_mut() {
                    *z = Complex {
                        re: rand::rng().random(),
                        im: rand::rng().random(),
                    };
                }
                let src = input.to_vec();
                use crate::dft::Dft;
                let reference_forward = Dft::new($scale, FftDirection::Forward).unwrap();

                let mut ref_src = src.to_vec();
                reference_forward.execute(&mut ref_src).unwrap();

                let radix_forward = $butterfly::new(FftDirection::Forward);
                let radix_inverse = $butterfly::new(FftDirection::Inverse);
                radix_forward.execute(&mut input).unwrap();

                input
                    .iter()
                    .zip(ref_src.iter())
                    .enumerate()
                    .for_each(|(idx, (a, b))| {
                        assert!(
                            (a.re - b.re).abs() < $tol,
                            "a_re {} != b_re {} for size {} at {idx}",
                            a.re,
                            b.re,
                            size
                        );
                        assert!(
                            (a.im - b.im).abs() < $tol,
                            "a_im {} != b_im {} for size {} at {idx}",
                            a.im,
                            b.im,
                            size
                        );
                    });

                radix_inverse.execute(&mut input).unwrap();

                let val = $scale as $data_type;
                input = input.iter().map(|&x| x * (1.0 / val)).collect();

                input.iter().zip(src.iter()).for_each(|(a, b)| {
                    assert!(
                        (a.re - b.re).abs() < $tol,
                        "a_re {} != b_re {} for size {}",
                        a.re,
                        b.re,
                        size
                    );
                    assert!(
                        (a.im - b.im).abs() < $tol,
                        "a_im {} != b_im {} for size {}",
                        a.im,
                        b.im,
                        size
                    );
                });
            }
        }
    };
}

#[cfg(test)]
#[cfg(feature = "fcma")]
pub(crate) use test_fcma_butterfly;

#[cfg(test)]
#[cfg(feature = "fcma")]
macro_rules! test_fcma_butterfly_small {
    ($method_name: ident, $data_type: ident, $butterfly: ident, $scale: expr, $tol: expr) => {
        #[test]
        fn $method_name() {
            if !std::arch::is_aarch64_feature_detected!("fcma") {
                return;
            }
            use rand::Rng;
            for i in 1..2 {
                let val = $scale as usize;
                let size = val.pow(i);
                let mut input = vec![Complex::<$data_type>::default(); size];
                for z in input.iter_mut() {
                    *z = Complex {
                        re: rand::rng().random(),
                        im: rand::rng().random(),
                    };
                }
                let src = input.to_vec();
                use crate::dft::Dft;
                let reference_forward = Dft::new($scale, FftDirection::Forward).unwrap();

                let mut ref_src = src.to_vec();
                reference_forward.execute(&mut ref_src).unwrap();

                let radix_forward = $butterfly::new(FftDirection::Forward);
                let radix_inverse = $butterfly::new(FftDirection::Inverse);
                radix_forward.execute(&mut input).unwrap();

                input
                    .iter()
                    .zip(ref_src.iter())
                    .enumerate()
                    .for_each(|(idx, (a, b))| {
                        assert!(
                            (a.re - b.re).abs() < $tol,
                            "a_re {} != b_re {} for size {} at {idx}",
                            a.re,
                            b.re,
                            size
                        );
                        assert!(
                            (a.im - b.im).abs() < $tol,
                            "a_im {} != b_im {} for size {} at {idx}",
                            a.im,
                            b.im,
                            size
                        );
                    });

                radix_inverse.execute(&mut input).unwrap();

                let val = $scale as $data_type;
                input = input.iter().map(|&x| x * (1.0 / val)).collect();

                input.iter().zip(src.iter()).for_each(|(a, b)| {
                    assert!(
                        (a.re - b.re).abs() < $tol,
                        "a_re {} != b_re {} for size {}",
                        a.re,
                        b.re,
                        size
                    );
                    assert!(
                        (a.im - b.im).abs() < $tol,
                        "a_im {} != b_im {} for size {}",
                        a.im,
                        b.im,
                        size
                    );
                });
            }
        }
    };
}

#[cfg(test)]
#[cfg(feature = "fcma")]
pub(crate) use test_fcma_butterfly_small;

#[cfg(test)]
#[cfg(feature = "fcma")]
macro_rules! test_oof_fcma_butterfly {
    ($method_name: ident, $data_type: ident, $butterfly: ident, $scale: expr, $tol: expr) => {
        #[test]
        fn $method_name() {
            if !std::arch::is_aarch64_feature_detected!("fcma") {
                return;
            }
            use rand::Rng;
            for i in 1..20 {
                let kern = $scale;
                let size = (kern as usize) * i;
                let mut input = vec![Complex::<$data_type>::default(); size];
                for z in input.iter_mut() {
                    *z = Complex {
                        re: rand::rng().random(),
                        im: rand::rng().random(),
                    };
                }
                let src = input.to_vec();
                let mut out_of_place = vec![Complex::<$data_type>::default(); size];
                let mut ref_input = input.to_vec();
                let radix_forward = $butterfly::new(FftDirection::Forward);
                let radix_inverse = $butterfly::new(FftDirection::Inverse);

                use crate::dft::Dft;
                let reference_dft = Dft::new($scale, FftDirection::Forward).unwrap();
                reference_dft.execute(&mut ref_input).unwrap();

                radix_forward
                    .execute_out_of_place(&input, &mut out_of_place)
                    .unwrap();

                out_of_place
                    .iter()
                    .zip(ref_input.iter())
                    .enumerate()
                    .for_each(|(idx, (a, b))| {
                        assert!(
                            (a.re - b.re).abs() < $tol,
                            "a_re {} != b_re {} for size {} at {idx}",
                            a.re,
                            b.re,
                            size
                        );
                        assert!(
                            (a.im - b.im).abs() < $tol,
                            "a_im {} != b_im {} for size {} at {idx}",
                            a.im,
                            b.im,
                            size
                        );
                    });

                radix_inverse
                    .execute_out_of_place(&out_of_place, &mut input)
                    .unwrap();

                input = input
                    .iter()
                    .map(|&x| x * (1.0 / (kern as $data_type)))
                    .collect();

                input.iter().zip(src.iter()).for_each(|(a, b)| {
                    assert!(
                        (a.re - b.re).abs() < $tol,
                        "a_re {} != b_re {} for size {}",
                        a.re,
                        b.re,
                        size
                    );
                    assert!(
                        (a.im - b.im).abs() < $tol,
                        "a_im {} != b_im {} for size {}",
                        a.im,
                        b.im,
                        size
                    );
                });
            }
        }
    };
}

use crate::FftDirection;
use crate::neon::mixed::NeonStoreF;
#[cfg(test)]
#[cfg(feature = "fcma")]
pub(crate) use test_oof_fcma_butterfly;

#[cfg(test)]
#[cfg(feature = "fcma")]
macro_rules! test_oof_fcma_butterfly_small {
    ($method_name: ident, $data_type: ident, $butterfly: ident, $scale: expr, $tol: expr) => {
        #[test]
        fn $method_name() {
            if !std::arch::is_aarch64_feature_detected!("fcma") {
                return;
            }
            use rand::Rng;
            for i in 1..2 {
                let kern = $scale;
                let size = (kern as usize).pow(i);
                let mut input = vec![Complex::<$data_type>::default(); size];
                for z in input.iter_mut() {
                    *z = Complex {
                        re: rand::rng().random(),
                        im: rand::rng().random(),
                    };
                }
                let src = input.to_vec();
                let mut out_of_place = vec![Complex::<$data_type>::default(); size];
                let mut ref_input = input.to_vec();
                let radix_forward = $butterfly::new(FftDirection::Forward);
                let radix_inverse = $butterfly::new(FftDirection::Inverse);

                use crate::dft::Dft;
                let reference_dft = Dft::new($scale, FftDirection::Forward).unwrap();
                reference_dft.execute(&mut ref_input).unwrap();

                radix_forward
                    .execute_out_of_place(&input, &mut out_of_place)
                    .unwrap();

                out_of_place
                    .iter()
                    .zip(ref_input.iter())
                    .enumerate()
                    .for_each(|(idx, (a, b))| {
                        assert!(
                            (a.re - b.re).abs() < $tol,
                            "a_re {} != b_re {} for size {} at {idx}",
                            a.re,
                            b.re,
                            size
                        );
                        assert!(
                            (a.im - b.im).abs() < $tol,
                            "a_im {} != b_im {} for size {} at {idx}",
                            a.im,
                            b.im,
                            size
                        );
                    });

                radix_inverse
                    .execute_out_of_place(&out_of_place, &mut input)
                    .unwrap();

                input = input
                    .iter()
                    .map(|&x| x * (1.0 / (kern as $data_type)))
                    .collect();

                input.iter().zip(src.iter()).for_each(|(a, b)| {
                    assert!(
                        (a.re - b.re).abs() < $tol,
                        "a_re {} != b_re {} for size {}",
                        a.re,
                        b.re,
                        size
                    );
                    assert!(
                        (a.im - b.im).abs() < $tol,
                        "a_im {} != b_im {} for size {}",
                        a.im,
                        b.im,
                        size
                    );
                });
            }
        }
    };
}

#[cfg(test)]
#[cfg(feature = "fcma")]
pub(crate) use test_oof_fcma_butterfly_small;<|MERGE_RESOLUTION|>--- conflicted
+++ resolved
@@ -92,15 +92,12 @@
 mod bf32;
 #[cfg(feature = "fcma")]
 mod bf32_fcma;
-<<<<<<< HEAD
-=======
 mod bf35d;
 #[cfg(feature = "fcma")]
 mod bf35d_fcma;
 mod bf35f;
 #[cfg(feature = "fcma")]
 mod bf35f_fcma;
->>>>>>> d45f54d6
 mod bf36d;
 #[cfg(feature = "fcma")]
 mod bf36d_fcma;
@@ -232,15 +229,12 @@
 pub(crate) use bf32::{NeonButterfly32d, NeonButterfly32f};
 #[cfg(feature = "fcma")]
 pub(crate) use bf32_fcma::{NeonFcmaButterfly32d, NeonFcmaButterfly32f};
-<<<<<<< HEAD
-=======
 pub(crate) use bf35d::NeonButterfly35d;
 #[cfg(feature = "fcma")]
 pub(crate) use bf35d_fcma::NeonFcmaButterfly35d;
 pub(crate) use bf35f::NeonButterfly35f;
 #[cfg(feature = "fcma")]
 pub(crate) use bf35f_fcma::NeonFcmaButterfly35f;
->>>>>>> d45f54d6
 pub(crate) use bf36d::NeonButterfly36d;
 #[cfg(feature = "fcma")]
 pub(crate) use bf36d_fcma::NeonFcmaButterfly36d;
@@ -277,15 +271,12 @@
 pub(crate) use bf100d::NeonButterfly100d;
 #[cfg(feature = "fcma")]
 pub(crate) use bf100d_fcma::NeonFcmaButterfly100d;
-<<<<<<< HEAD
-=======
 pub(crate) use bf121d::NeonButterfly121d;
 #[cfg(feature = "fcma")]
 pub(crate) use bf121d_fcma::NeonFcmaButterfly121d;
 pub(crate) use bf121f::NeonButterfly121f;
 #[cfg(feature = "fcma")]
 pub(crate) use bf121f_fcma::NeonFcmaButterfly121f;
->>>>>>> d45f54d6
 pub(crate) use fast_bf5::NeonFastButterfly5;
 pub(crate) use fast_bf8::NeonFastButterfly8;
 use num_complex::Complex;
@@ -411,88 +402,6 @@
 #[cfg(test)]
 #[cfg(feature = "fcma")]
 pub(crate) use test_fcma_butterfly;
-
-#[cfg(test)]
-#[cfg(feature = "fcma")]
-macro_rules! test_fcma_butterfly_small {
-    ($method_name: ident, $data_type: ident, $butterfly: ident, $scale: expr, $tol: expr) => {
-        #[test]
-        fn $method_name() {
-            if !std::arch::is_aarch64_feature_detected!("fcma") {
-                return;
-            }
-            use rand::Rng;
-            for i in 1..2 {
-                let val = $scale as usize;
-                let size = val.pow(i);
-                let mut input = vec![Complex::<$data_type>::default(); size];
-                for z in input.iter_mut() {
-                    *z = Complex {
-                        re: rand::rng().random(),
-                        im: rand::rng().random(),
-                    };
-                }
-                let src = input.to_vec();
-                use crate::dft::Dft;
-                let reference_forward = Dft::new($scale, FftDirection::Forward).unwrap();
-
-                let mut ref_src = src.to_vec();
-                reference_forward.execute(&mut ref_src).unwrap();
-
-                let radix_forward = $butterfly::new(FftDirection::Forward);
-                let radix_inverse = $butterfly::new(FftDirection::Inverse);
-                radix_forward.execute(&mut input).unwrap();
-
-                input
-                    .iter()
-                    .zip(ref_src.iter())
-                    .enumerate()
-                    .for_each(|(idx, (a, b))| {
-                        assert!(
-                            (a.re - b.re).abs() < $tol,
-                            "a_re {} != b_re {} for size {} at {idx}",
-                            a.re,
-                            b.re,
-                            size
-                        );
-                        assert!(
-                            (a.im - b.im).abs() < $tol,
-                            "a_im {} != b_im {} for size {} at {idx}",
-                            a.im,
-                            b.im,
-                            size
-                        );
-                    });
-
-                radix_inverse.execute(&mut input).unwrap();
-
-                let val = $scale as $data_type;
-                input = input.iter().map(|&x| x * (1.0 / val)).collect();
-
-                input.iter().zip(src.iter()).for_each(|(a, b)| {
-                    assert!(
-                        (a.re - b.re).abs() < $tol,
-                        "a_re {} != b_re {} for size {}",
-                        a.re,
-                        b.re,
-                        size
-                    );
-                    assert!(
-                        (a.im - b.im).abs() < $tol,
-                        "a_im {} != b_im {} for size {}",
-                        a.im,
-                        b.im,
-                        size
-                    );
-                });
-            }
-        }
-    };
-}
-
-#[cfg(test)]
-#[cfg(feature = "fcma")]
-pub(crate) use test_fcma_butterfly_small;
 
 #[cfg(test)]
 #[cfg(feature = "fcma")]
@@ -583,93 +492,4 @@
 use crate::neon::mixed::NeonStoreF;
 #[cfg(test)]
 #[cfg(feature = "fcma")]
-pub(crate) use test_oof_fcma_butterfly;
-
-#[cfg(test)]
-#[cfg(feature = "fcma")]
-macro_rules! test_oof_fcma_butterfly_small {
-    ($method_name: ident, $data_type: ident, $butterfly: ident, $scale: expr, $tol: expr) => {
-        #[test]
-        fn $method_name() {
-            if !std::arch::is_aarch64_feature_detected!("fcma") {
-                return;
-            }
-            use rand::Rng;
-            for i in 1..2 {
-                let kern = $scale;
-                let size = (kern as usize).pow(i);
-                let mut input = vec![Complex::<$data_type>::default(); size];
-                for z in input.iter_mut() {
-                    *z = Complex {
-                        re: rand::rng().random(),
-                        im: rand::rng().random(),
-                    };
-                }
-                let src = input.to_vec();
-                let mut out_of_place = vec![Complex::<$data_type>::default(); size];
-                let mut ref_input = input.to_vec();
-                let radix_forward = $butterfly::new(FftDirection::Forward);
-                let radix_inverse = $butterfly::new(FftDirection::Inverse);
-
-                use crate::dft::Dft;
-                let reference_dft = Dft::new($scale, FftDirection::Forward).unwrap();
-                reference_dft.execute(&mut ref_input).unwrap();
-
-                radix_forward
-                    .execute_out_of_place(&input, &mut out_of_place)
-                    .unwrap();
-
-                out_of_place
-                    .iter()
-                    .zip(ref_input.iter())
-                    .enumerate()
-                    .for_each(|(idx, (a, b))| {
-                        assert!(
-                            (a.re - b.re).abs() < $tol,
-                            "a_re {} != b_re {} for size {} at {idx}",
-                            a.re,
-                            b.re,
-                            size
-                        );
-                        assert!(
-                            (a.im - b.im).abs() < $tol,
-                            "a_im {} != b_im {} for size {} at {idx}",
-                            a.im,
-                            b.im,
-                            size
-                        );
-                    });
-
-                radix_inverse
-                    .execute_out_of_place(&out_of_place, &mut input)
-                    .unwrap();
-
-                input = input
-                    .iter()
-                    .map(|&x| x * (1.0 / (kern as $data_type)))
-                    .collect();
-
-                input.iter().zip(src.iter()).for_each(|(a, b)| {
-                    assert!(
-                        (a.re - b.re).abs() < $tol,
-                        "a_re {} != b_re {} for size {}",
-                        a.re,
-                        b.re,
-                        size
-                    );
-                    assert!(
-                        (a.im - b.im).abs() < $tol,
-                        "a_im {} != b_im {} for size {}",
-                        a.im,
-                        b.im,
-                        size
-                    );
-                });
-            }
-        }
-    };
-}
-
-#[cfg(test)]
-#[cfg(feature = "fcma")]
-pub(crate) use test_oof_fcma_butterfly_small;+pub(crate) use test_oof_fcma_butterfly;