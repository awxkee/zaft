/*
 * // Copyright (c) Radzivon Bartoshyk 11/2025. All rights reserved.
 * //
 * // Redistribution and use in source and binary forms, with or without modification,
 * // are permitted provided that the following conditions are met:
 * //
 * // 1.  Redistributions of source code must retain the above copyright notice, this
 * // list of conditions and the following disclaimer.
 * //
 * // 2.  Redistributions in binary form must reproduce the above copyright notice,
 * // this list of conditions and the following disclaimer in the documentation
 * // and/or other materials provided with the distribution.
 * //
 * // 3.  Neither the name of the copyright holder nor the names of its
 * // contributors may be used to endorse or promote products derived from
 * // this software without specific prior written permission.
 * //
 * // THIS SOFTWARE IS PROVIDED BY THE COPYRIGHT HOLDERS AND CONTRIBUTORS "AS IS"
 * // AND ANY EXPRESS OR IMPLIED WARRANTIES, INCLUDING, BUT NOT LIMITED TO, THE
 * // IMPLIED WARRANTIES OF MERCHANTABILITY AND FITNESS FOR A PARTICULAR PURPOSE ARE
 * // DISCLAIMED. IN NO EVENT SHALL THE COPYRIGHT HOLDER OR CONTRIBUTORS BE LIABLE
 * // FOR ANY DIRECT, INDIRECT, INCIDENTAL, SPECIAL, EXEMPLARY, OR CONSEQUENTIAL
 * // DAMAGES (INCLUDING, BUT NOT LIMITED TO, PROCUREMENT OF SUBSTITUTE GOODS OR
 * // SERVICES; LOSS OF USE, DATA, OR PROFITS; OR BUSINESS INTERRUPTION) HOWEVER
 * // CAUSED AND ON ANY THEORY OF LIABILITY, WHETHER IN CONTRACT, STRICT LIABILITY,
 * // OR TORT (INCLUDING NEGLIGENCE OR OTHERWISE) ARISING IN ANY WAY OUT OF THE USE
 * // OF THIS SOFTWARE, EVEN IF ADVISED OF THE POSSIBILITY OF SUCH DAMAGE.
 */
#![allow(clippy::needless_range_loop)]

<<<<<<< HEAD
use crate::neon::mixed::{ColumnButterfly10f, NeonStoreF};
=======
use crate::neon::mixed::NeonStoreF;
>>>>>>> 6b8e941d
use crate::neon::transpose::transpose_2x10;
use crate::util::compute_twiddle;
use crate::{CompositeFftExecutor, FftDirection, FftExecutor, FftExecutorOutOfPlace, ZaftError};
use num_complex::Complex;
<<<<<<< HEAD
=======
use std::mem::MaybeUninit;
>>>>>>> 6b8e941d
use std::sync::Arc;

macro_rules! gen_bf100f {
    ($name: ident, $feature: literal, $internal_bf: ident, $mul: ident) => {
        use crate::neon::mixed::$internal_bf;
        pub(crate) struct $name {
            direction: FftDirection,
            bf10: $internal_bf,
            twiddles: [NeonStoreF; 45],
        }

<<<<<<< HEAD
impl FftExecutor<f32> for NeonButterfly100f {
    fn execute(&self, in_place: &mut [Complex<f32>]) -> Result<(), ZaftError> {
        self.execute_impl(in_place)
    }
=======
        impl $name {
            pub(crate) fn new(fft_direction: FftDirection) -> Self {
                let mut twiddles = [NeonStoreF::default(); 45];
                let mut q = 0usize;
                let len_per_row = 10;
                const COMPLEX_PER_VECTOR: usize = 2;
                let quotient = len_per_row / COMPLEX_PER_VECTOR;
                let remainder = len_per_row % COMPLEX_PER_VECTOR;

                let num_twiddle_columns = quotient + remainder.div_ceil(COMPLEX_PER_VECTOR);
                for x in 0..num_twiddle_columns {
                    for y in 1..10 {
                        twiddles[q] = NeonStoreF::from_complex2(
                            compute_twiddle(y * (x * COMPLEX_PER_VECTOR), 100, fft_direction),
                            compute_twiddle(y * (x * COMPLEX_PER_VECTOR + 1), 100, fft_direction),
                        );
                        q += 1;
                    }
                }
                Self {
                    direction: fft_direction,
                    twiddles,
                    bf10: $internal_bf::new(fft_direction),
                }
            }
        }
>>>>>>> 6b8e941d

        impl FftExecutor<f32> for $name {
            fn execute(&self, in_place: &mut [Complex<f32>]) -> Result<(), ZaftError> {
                unsafe { self.execute_impl(in_place) }
            }

            fn direction(&self) -> FftDirection {
                self.direction
            }

            #[inline]
            fn length(&self) -> usize {
                100
            }
        }

        impl $name {
            #[target_feature(enable = $feature)]
            fn execute_impl(&self, in_place: &mut [Complex<f32>]) -> Result<(), ZaftError> {
                if in_place.len() % 100 != 0 {
                    return Err(ZaftError::InvalidSizeMultiplier(
                        in_place.len(),
                        self.length(),
                    ));
                }

                unsafe {
                    let mut rows: [NeonStoreF; 10] = [NeonStoreF::default(); 10];
                    let mut scratch = [MaybeUninit::<Complex<f32>>::uninit(); 100];

                    for chunk in in_place.chunks_exact_mut(100) {
                        // columns
                        for k in 0..5 {
                            for i in 0..10 {
                                rows[i] = NeonStoreF::from_complex_ref(
                                    chunk.get_unchecked(i * 10 + k * 2..),
                                );
                            }

                            rows = self.bf10.exec(rows);

<<<<<<< HEAD
                    let transposed = transpose_2x10(rows);
=======
                            for i in 1..10 {
                                rows[i] = NeonStoreF::$mul(rows[i], self.twiddles[i - 1 + 9 * k]);
                            }
>>>>>>> 6b8e941d

                            let transposed = transpose_2x10(rows);

                            for i in 0..5 {
                                transposed[i * 2]
                                    .write_uninit(scratch.get_unchecked_mut(k * 2 * 10 + i * 2..));
                                transposed[i * 2 + 1].write_uninit(
                                    scratch.get_unchecked_mut((k * 2 + 1) * 10 + i * 2..),
                                );
                            }
                        }

                        // rows

                        for k in 0..5 {
                            for i in 0..10 {
                                rows[i] = NeonStoreF::from_complex_refu(
                                    scratch.get_unchecked(i * 10 + k * 2..),
                                );
                            }
                            rows = self.bf10.exec(rows);
                            for i in 0..10 {
                                rows[i].write(chunk.get_unchecked_mut(i * 10 + k * 2..));
                            }
                        }
                    }
                }
                Ok(())
            }
        }
        impl FftExecutorOutOfPlace<f32> for $name {
            fn execute_out_of_place(
                &self,
                src: &[Complex<f32>],
                dst: &mut [Complex<f32>],
            ) -> Result<(), ZaftError> {
                unsafe { self.execute_out_of_place_impl(src, dst) }
            }
        }

        impl $name {
            #[target_feature(enable = $feature)]
            fn execute_out_of_place_impl(
                &self,
                src: &[Complex<f32>],
                dst: &mut [Complex<f32>],
            ) -> Result<(), ZaftError> {
                if src.len() % 100 != 0 {
                    return Err(ZaftError::InvalidSizeMultiplier(src.len(), self.length()));
                }
                if dst.len() % 100 != 0 {
                    return Err(ZaftError::InvalidSizeMultiplier(dst.len(), self.length()));
                }

                unsafe {
                    let mut rows: [NeonStoreF; 10] = [NeonStoreF::default(); 10];
                    let mut scratch = [MaybeUninit::<Complex<f32>>::uninit(); 100];

                    for (dst, src) in dst.chunks_exact_mut(100).zip(src.chunks_exact(100)) {
                        // columns
                        for k in 0..5 {
                            for i in 0..10 {
                                rows[i] = NeonStoreF::from_complex_ref(
                                    src.get_unchecked(i * 10 + k * 2..),
                                );
                            }

                            rows = self.bf10.exec(rows);

<<<<<<< HEAD
                    let transposed = transpose_2x10(rows);
=======
                            for i in 1..10 {
                                rows[i] = NeonStoreF::$mul(rows[i], self.twiddles[i - 1 + 9 * k]);
                            }
>>>>>>> 6b8e941d

                            let transposed = transpose_2x10(rows);

                            for i in 0..5 {
                                transposed[i * 2]
                                    .write_uninit(scratch.get_unchecked_mut(k * 2 * 10 + i * 2..));
                                transposed[i * 2 + 1].write_uninit(
                                    scratch.get_unchecked_mut((k * 2 + 1) * 10 + i * 2..),
                                );
                            }
                        }

                        // rows

                        for k in 0..5 {
                            for i in 0..10 {
                                rows[i] = NeonStoreF::from_complex_refu(
                                    scratch.get_unchecked(i * 10 + k * 2..),
                                );
                            }
                            rows = self.bf10.exec(rows);
                            for i in 0..10 {
                                rows[i].write(dst.get_unchecked_mut(i * 10 + k * 2..));
                            }
                        }
                    }
                }
                Ok(())
            }
        }

<<<<<<< HEAD
impl CompositeFftExecutor<f32> for NeonButterfly100f {
    fn into_fft_executor(self: Arc<Self>) -> Arc<dyn FftExecutor<f32> + Send + Sync> {
        self
    }
=======
        impl CompositeFftExecutor<f32> for $name {
            fn into_fft_executor(self: Arc<Self>) -> Arc<dyn FftExecutor<f32> + Send + Sync> {
                self
            }
        }
    };
>>>>>>> 6b8e941d
}

gen_bf100f!(
    NeonButterfly100f,
    "neon",
    ColumnButterfly10f,
    mul_by_complex
);
#[cfg(feature = "fcma")]
gen_bf100f!(
    NeonFcmaButterfly100f,
    "fcma",
    ColumnFcmaButterfly10f,
    fcmul_fcma
);

#[cfg(test)]
mod tests {
    use super::*;
    use crate::butterflies::{test_butterfly, test_oof_butterfly};
    #[cfg(feature = "fcma")]
    use crate::neon::butterflies::{test_fcma_butterfly, test_oof_fcma_butterfly};

    test_butterfly!(test_neon_butterfly100, f32, NeonButterfly100f, 100, 1e-3);
    test_oof_butterfly!(
        test_oof_neon_butterfly100,
        f32,
        NeonButterfly100f,
        100,
        1e-3
    );

    #[cfg(feature = "fcma")]
    test_fcma_butterfly!(
        test_fcma_butterfly100,
        f32,
        NeonFcmaButterfly100f,
        100,
        1e-3
    );
    #[cfg(feature = "fcma")]
    test_oof_fcma_butterfly!(
        test_oof_fcma_butterfly100,
        f32,
        NeonFcmaButterfly100f,
        100,
        1e-3
    );
}<|MERGE_RESOLUTION|>--- conflicted
+++ resolved
@@ -28,19 +28,12 @@
  */
 #![allow(clippy::needless_range_loop)]
 
-<<<<<<< HEAD
-use crate::neon::mixed::{ColumnButterfly10f, NeonStoreF};
-=======
 use crate::neon::mixed::NeonStoreF;
->>>>>>> 6b8e941d
 use crate::neon::transpose::transpose_2x10;
 use crate::util::compute_twiddle;
 use crate::{CompositeFftExecutor, FftDirection, FftExecutor, FftExecutorOutOfPlace, ZaftError};
 use num_complex::Complex;
-<<<<<<< HEAD
-=======
 use std::mem::MaybeUninit;
->>>>>>> 6b8e941d
 use std::sync::Arc;
 
 macro_rules! gen_bf100f {
@@ -52,12 +45,6 @@
             twiddles: [NeonStoreF; 45],
         }
 
-<<<<<<< HEAD
-impl FftExecutor<f32> for NeonButterfly100f {
-    fn execute(&self, in_place: &mut [Complex<f32>]) -> Result<(), ZaftError> {
-        self.execute_impl(in_place)
-    }
-=======
         impl $name {
             pub(crate) fn new(fft_direction: FftDirection) -> Self {
                 let mut twiddles = [NeonStoreF::default(); 45];
@@ -84,7 +71,6 @@
                 }
             }
         }
->>>>>>> 6b8e941d
 
         impl FftExecutor<f32> for $name {
             fn execute(&self, in_place: &mut [Complex<f32>]) -> Result<(), ZaftError> {
@@ -126,13 +112,9 @@
 
                             rows = self.bf10.exec(rows);
 
-<<<<<<< HEAD
-                    let transposed = transpose_2x10(rows);
-=======
                             for i in 1..10 {
                                 rows[i] = NeonStoreF::$mul(rows[i], self.twiddles[i - 1 + 9 * k]);
                             }
->>>>>>> 6b8e941d
 
                             let transposed = transpose_2x10(rows);
 
@@ -202,13 +184,9 @@
 
                             rows = self.bf10.exec(rows);
 
-<<<<<<< HEAD
-                    let transposed = transpose_2x10(rows);
-=======
                             for i in 1..10 {
                                 rows[i] = NeonStoreF::$mul(rows[i], self.twiddles[i - 1 + 9 * k]);
                             }
->>>>>>> 6b8e941d
 
                             let transposed = transpose_2x10(rows);
 
@@ -240,19 +218,12 @@
             }
         }
 
-<<<<<<< HEAD
-impl CompositeFftExecutor<f32> for NeonButterfly100f {
-    fn into_fft_executor(self: Arc<Self>) -> Arc<dyn FftExecutor<f32> + Send + Sync> {
-        self
-    }
-=======
         impl CompositeFftExecutor<f32> for $name {
             fn into_fft_executor(self: Arc<Self>) -> Arc<dyn FftExecutor<f32> + Send + Sync> {
                 self
             }
         }
     };
->>>>>>> 6b8e941d
 }
 
 gen_bf100f!(
