/*
 * // Copyright (c) Radzivon Bartoshyk 9/2025. All rights reserved.
 * //
 * // Redistribution and use in source and binary forms, with or without modification,
 * // are permitted provided that the following conditions are met:
 * //
 * // 1.  Redistributions of source code must retain the above copyright notice, this
 * // list of conditions and the following disclaimer.
 * //
 * // 2.  Redistributions in binary form must reproduce the above copyright notice,
 * // this list of conditions and the following disclaimer in the documentation
 * // and/or other materials provided with the distribution.
 * //
 * // 3.  Neither the name of the copyright holder nor the names of its
 * // contributors may be used to endorse or promote products derived from
 * // this software without specific prior written permission.
 * //
 * // THIS SOFTWARE IS PROVIDED BY THE COPYRIGHT HOLDERS AND CONTRIBUTORS "AS IS"
 * // AND ANY EXPRESS OR IMPLIED WARRANTIES, INCLUDING, BUT NOT LIMITED TO, THE
 * // IMPLIED WARRANTIES OF MERCHANTABILITY AND FITNESS FOR A PARTICULAR PURPOSE ARE
 * // DISCLAIMED. IN NO EVENT SHALL THE COPYRIGHT HOLDER OR CONTRIBUTORS BE LIABLE
 * // FOR ANY DIRECT, INDIRECT, INCIDENTAL, SPECIAL, EXEMPLARY, OR CONSEQUENTIAL
 * // DAMAGES (INCLUDING, BUT NOT LIMITED TO, PROCUREMENT OF SUBSTITUTE GOODS OR
 * // SERVICES; LOSS OF USE, DATA, OR PROFITS; OR BUSINESS INTERRUPTION) HOWEVER
 * // CAUSED AND ON ANY THEORY OF LIABILITY, WHETHER IN CONTRACT, STRICT LIABILITY,
 * // OR TORT (INCLUDING NEGLIGENCE OR OTHERWISE) ARISING IN ANY WAY OUT OF THE USE
 * // OF THIS SOFTWARE, EVEN IF ADVISED OF THE POSSIBILITY OF SUCH DAMAGE.
 */
use crate::bluestein::BluesteinFft;
use crate::butterflies::Butterfly1;
use crate::dft::Dft;
use crate::factory::{AlgorithmFactory, make_default_butterfly};
use crate::good_thomas::GoodThomasFft;
use crate::good_thomas_small::GoodThomasSmallFft;
use crate::mixed_radix::MixedRadix;
#[cfg(all(target_arch = "x86_64", feature = "avx"))]
use crate::util::has_valid_avx;
use crate::{CompositeFftExecutor, FftDirection, FftExecutor, ZaftError};

macro_rules! make_default_radix {
    ($n: expr, $fft_direction: expr, $scalar_name: ident, $avx_name: ident, $neon_name: ident, $fcma_name: ident) => {{
        #[cfg(all(target_arch = "aarch64", feature = "neon"))]
        {
            #[cfg(feature = "fcma")]
            if std::arch::is_aarch64_feature_detected!("fcma") {
                use crate::neon::$fcma_name;
                return $fcma_name::new($n, $fft_direction)
                    .map(|x| Box::new(x) as Box<dyn FftExecutor<f64> + Send + Sync>);
            }
            use crate::neon::$neon_name;
            $neon_name::new($n, $fft_direction)
                .map(|x| Box::new(x) as Box<dyn FftExecutor<f64> + Send + Sync>)
        }
        #[cfg(not(all(target_arch = "aarch64", feature = "neon")))]
        {
            #[cfg(all(target_arch = "x86_64", feature = "avx"))]
            {
                if has_valid_avx() {
                    use crate::avx::$avx_name;
                    return $avx_name::new($n, $fft_direction)
                        .map(|x| Box::new(x) as Box<dyn FftExecutor<f64> + Send + Sync>);
                }
            }
            use crate::$scalar_name;
            $scalar_name::new($n, $fft_direction)
                .map(|x| Box::new(x) as Box<dyn FftExecutor<f64> + Send + Sync>)
        }
    }};
}

impl AlgorithmFactory<f64> for f64 {
    fn butterfly1(
        fft_direction: FftDirection,
    ) -> Result<Box<dyn CompositeFftExecutor<f64> + Send + Sync>, ZaftError> {
        Ok(Box::new(Butterfly1 {
            phantom_data: Default::default(),
            direction: fft_direction,
        }))
    }

    fn butterfly2(
        fft_direction: FftDirection,
    ) -> Result<Box<dyn CompositeFftExecutor<f64> + Send + Sync>, ZaftError> {
        #[cfg(all(target_arch = "aarch64", feature = "neon"))]
        {
            use crate::neon::NeonButterfly2;
            Ok(Box::new(NeonButterfly2::new(fft_direction)))
        }
        #[cfg(all(target_arch = "x86_64", feature = "avx"))]
        if std::arch::is_x86_feature_detected!("avx2") {
            use crate::avx::AvxButterfly2;
            return Ok(Box::new(AvxButterfly2::new(fft_direction)));
        }
        #[cfg(not(all(target_arch = "aarch64", feature = "neon")))]
        {
            use crate::butterflies::Butterfly2;
            Ok(Box::new(Butterfly2::new(fft_direction)))
        }
    }

    fn butterfly3(
        fft_direction: FftDirection,
    ) -> Result<Box<dyn CompositeFftExecutor<f64> + Send + Sync>, ZaftError> {
        #[cfg(all(target_arch = "x86_64", feature = "avx"))]
        if has_valid_avx() {
            use crate::avx::AvxButterfly3;
            return Ok(Box::new(AvxButterfly3::new(fft_direction)));
        }
        #[cfg(all(target_arch = "aarch64", feature = "neon"))]
        {
            use crate::neon::NeonButterfly3;
            Ok(Box::new(NeonButterfly3::new(fft_direction)))
        }
        #[cfg(not(all(target_arch = "aarch64", feature = "neon")))]
        {
            use crate::butterflies::Butterfly3;
            Ok(Box::new(Butterfly3::new(fft_direction)))
        }
    }

    fn butterfly4(
        fft_direction: FftDirection,
    ) -> Result<Box<dyn CompositeFftExecutor<f64> + Send + Sync>, ZaftError> {
        make_default_butterfly!(
            fft_direction,
            Butterfly4,
            AvxButterfly4,
            NeonButterfly4,
            NeonFcmaButterfly4
        )
    }

    fn butterfly5(
        fft_direction: FftDirection,
    ) -> Result<Box<dyn CompositeFftExecutor<f64> + Send + Sync>, ZaftError> {
        make_default_butterfly!(
            fft_direction,
            Butterfly5,
            AvxButterfly5,
            NeonButterfly5,
            NeonFcmaButterfly5
        )
    }

    fn butterfly6(
        fft_direction: FftDirection,
    ) -> Result<Box<dyn CompositeFftExecutor<f64> + Send + Sync>, ZaftError> {
        make_default_butterfly!(
            fft_direction,
            Butterfly6,
            AvxButterfly6,
            NeonButterfly6,
            NeonFcmaButterfly6
        )
    }

    fn butterfly7(
        fft_direction: FftDirection,
    ) -> Result<Box<dyn CompositeFftExecutor<f64> + Send + Sync>, ZaftError> {
        make_default_butterfly!(
            fft_direction,
            Butterfly7,
            AvxButterfly7,
            NeonButterfly7,
            NeonFcmaButterfly7
        )
    }

    fn butterfly8(
        fft_direction: FftDirection,
    ) -> Result<Box<dyn CompositeFftExecutor<f64> + Send + Sync>, ZaftError> {
        make_default_butterfly!(
            fft_direction,
            Butterfly8,
            AvxButterfly8,
            NeonButterfly8,
            NeonFcmaButterfly8
        )
    }

    fn butterfly9(
        fft_direction: FftDirection,
    ) -> Result<Box<dyn CompositeFftExecutor<f64> + Send + Sync>, ZaftError> {
        make_default_butterfly!(
            fft_direction,
            Butterfly9,
            AvxButterfly9,
            NeonButterfly9,
            NeonFcmaButterfly9
        )
    }

    fn butterfly10(
        fft_direction: FftDirection,
    ) -> Result<Box<dyn CompositeFftExecutor<f64> + Send + Sync>, ZaftError> {
        make_default_butterfly!(
            fft_direction,
            Butterfly10,
            AvxButterfly10d,
            NeonButterfly10,
            NeonFcmaButterfly10
        )
    }

    fn butterfly11(
        fft_direction: FftDirection,
    ) -> Result<Box<dyn CompositeFftExecutor<f64> + Send + Sync>, ZaftError> {
        make_default_butterfly!(
            fft_direction,
            Butterfly11,
            AvxButterfly11,
            NeonButterfly11,
            NeonFcmaButterfly11
        )
    }

    fn butterfly12(
        fft_direction: FftDirection,
    ) -> Result<Box<dyn FftExecutor<f64> + Send + Sync>, ZaftError> {
        make_default_butterfly!(
            fft_direction,
            Butterfly12,
            AvxButterfly12,
            NeonButterfly12,
            NeonFcmaButterfly12
        )
    }

    fn butterfly13(
        fft_direction: FftDirection,
    ) -> Result<Box<dyn CompositeFftExecutor<f64> + Send + Sync>, ZaftError> {
        make_default_butterfly!(
            fft_direction,
            Butterfly13,
            AvxButterfly13,
            NeonButterfly13,
            NeonFcmaButterfly13
        )
    }

    fn butterfly14(
        fft_direction: FftDirection,
    ) -> Result<Box<dyn FftExecutor<f64> + Send + Sync>, ZaftError> {
        make_default_butterfly!(
            fft_direction,
            Butterfly14,
            AvxButterfly14,
            NeonButterfly14,
            NeonFcmaButterfly14
        )
    }

    fn butterfly15(
        fft_direction: FftDirection,
    ) -> Result<Box<dyn FftExecutor<f64> + Send + Sync>, ZaftError> {
        make_default_butterfly!(
            fft_direction,
            Butterfly15,
            AvxButterfly15d,
            NeonButterfly15,
            NeonFcmaButterfly15
        )
    }

    fn butterfly16(
        fft_direction: FftDirection,
    ) -> Result<Box<dyn CompositeFftExecutor<f64> + Send + Sync>, ZaftError> {
        make_default_butterfly!(
            fft_direction,
            Butterfly16,
            AvxButterfly16,
            NeonButterfly16,
            NeonFcmaButterfly16
        )
    }

    fn butterfly17(
        fft_direction: FftDirection,
    ) -> Result<Box<dyn FftExecutor<f64> + Send + Sync>, ZaftError> {
        make_default_butterfly!(
            fft_direction,
            Butterfly17,
            AvxButterfly17,
            NeonButterfly17,
            NeonFcmaButterfly17
        )
    }

    fn butterfly18(
        fft_direction: FftDirection,
    ) -> Result<Box<dyn FftExecutor<f64> + Send + Sync>, ZaftError> {
        make_default_butterfly!(
            fft_direction,
            Butterfly18,
            AvxButterfly18d,
            NeonButterfly18d,
            NeonFcmaButterfly18d
        )
    }

    fn butterfly19(
        fft_direction: FftDirection,
    ) -> Result<Box<dyn FftExecutor<f64> + Send + Sync>, ZaftError> {
        make_default_butterfly!(
            fft_direction,
            Butterfly19,
            AvxButterfly19,
            NeonButterfly19,
            NeonFcmaButterfly19
        )
    }

    fn butterfly20(
        fft_direction: FftDirection,
    ) -> Result<Box<dyn FftExecutor<f64> + Send + Sync>, ZaftError> {
        make_default_butterfly!(
            fft_direction,
            Butterfly20,
            AvxButterfly20d,
            NeonButterfly20,
            NeonFcmaButterfly20
        )
    }

    fn butterfly23(
        fft_direction: FftDirection,
    ) -> Result<Box<dyn FftExecutor<f64> + Send + Sync>, ZaftError> {
        make_default_butterfly!(
            fft_direction,
            Butterfly23,
            AvxButterfly23,
            NeonButterfly23,
            NeonFcmaButterfly23
        )
    }

    fn butterfly25(
        fft_direction: FftDirection,
    ) -> Result<Box<dyn CompositeFftExecutor<f64> + Send + Sync>, ZaftError> {
        make_default_butterfly!(
            fft_direction,
            Butterfly25,
            AvxButterfly25d,
            NeonButterfly25d,
            NeonFcmaButterfly25d
        )
    }

    fn butterfly27(
        fft_direction: FftDirection,
    ) -> Result<Box<dyn CompositeFftExecutor<f64> + Send + Sync>, ZaftError> {
        make_default_butterfly!(
            fft_direction,
            Butterfly27,
            AvxButterfly27d,
            NeonButterfly27d,
            NeonFcmaButterfly27d
        )
    }

    fn butterfly29(
        fft_direction: FftDirection,
    ) -> Result<Box<dyn FftExecutor<f64> + Send + Sync>, ZaftError> {
        make_default_butterfly!(
            fft_direction,
            Butterfly29,
            AvxButterfly29,
            NeonButterfly29,
            NeonFcmaButterfly29
        )
    }

    fn butterfly31(
        fft_direction: FftDirection,
    ) -> Result<Box<dyn FftExecutor<f64> + Send + Sync>, ZaftError> {
        make_default_butterfly!(
            fft_direction,
            Butterfly31,
            AvxButterfly31,
            NeonButterfly31d,
            NeonFcmaButterfly31d
        )
    }

    fn butterfly32(
        fft_direction: FftDirection,
    ) -> Result<Box<dyn CompositeFftExecutor<f64> + Send + Sync>, ZaftError> {
        make_default_butterfly!(
            fft_direction,
            Butterfly32,
            AvxButterfly32d,
            NeonButterfly32d,
            NeonFcmaButterfly32d
        )
    }

    fn butterfly35(_direction: FftDirection) -> Option<Box<dyn FftExecutor<f64> + Send + Sync>> {
        #[cfg(all(target_arch = "x86_64", feature = "avx"))]
        {
            if has_valid_avx() {
                use crate::avx::AvxButterfly35d;
                return Some(Box::new(AvxButterfly35d::new(_direction)));
            }
        }
        #[cfg(all(target_arch = "aarch64", feature = "neon"))]
        {
            #[cfg(feature = "fcma")]
            if std::arch::is_aarch64_feature_detected!("fcma") {
                use crate::neon::NeonFcmaButterfly35d;
                return Some(Box::new(NeonFcmaButterfly35d::new(_direction)));
            }
            use crate::neon::NeonButterfly35d;
            Some(Box::new(NeonButterfly35d::new(_direction)))
        }
        #[cfg(not(all(target_arch = "aarch64", feature = "neon")))]
        {
            None
        }
    }

    fn butterfly36(
        _direction: FftDirection,
    ) -> Option<Box<dyn CompositeFftExecutor<f64> + Send + Sync>> {
        #[cfg(all(target_arch = "x86_64", feature = "avx"))]
        {
            if has_valid_avx() {
                use crate::avx::AvxButterfly36d;
                return Some(Box::new(AvxButterfly36d::new(_direction)));
            }
        }
        #[cfg(all(target_arch = "aarch64", feature = "neon"))]
        {
            #[cfg(feature = "fcma")]
            if std::arch::is_aarch64_feature_detected!("fcma") {
                use crate::neon::NeonFcmaButterfly36d;
                return Some(Box::new(NeonFcmaButterfly36d::new(_direction)));
            }
            use crate::neon::NeonButterfly36d;
            Some(Box::new(NeonButterfly36d::new(_direction)))
        }
        #[cfg(not(all(target_arch = "aarch64", feature = "neon")))]
        {
            None
        }
    }

    fn butterfly48(
        _fft_direction: FftDirection,
    ) -> Option<Box<dyn FftExecutor<f64> + Send + Sync>> {
        #[cfg(all(target_arch = "x86_64", feature = "avx"))]
        if has_valid_avx() {
            use crate::avx::AvxButterfly48d;
            return Some(Box::new(AvxButterfly48d::new(_fft_direction)));
        }
        #[cfg(all(target_arch = "aarch64", feature = "neon"))]
        {
            #[cfg(feature = "fcma")]
            if std::arch::is_aarch64_feature_detected!("fcma") {
                use crate::neon::NeonFcmaButterfly48d;
                return Some(Box::new(NeonFcmaButterfly48d::new(_fft_direction)));
            }
            use crate::neon::NeonButterfly48d;
            Some(Box::new(NeonButterfly48d::new(_fft_direction)))
        }
        #[cfg(not(all(target_arch = "aarch64", feature = "neon")))]
        {
            None
        }
    }

    fn butterfly49(
        _fft_direction: FftDirection,
    ) -> Option<Box<dyn CompositeFftExecutor<f64> + Send + Sync>> {
        #[cfg(all(target_arch = "x86_64", feature = "avx"))]
        if has_valid_avx() {
            use crate::avx::AvxButterfly49d;
            return Some(Box::new(AvxButterfly49d::new(_fft_direction)));
        }
        #[cfg(all(target_arch = "aarch64", feature = "neon"))]
        {
            #[cfg(feature = "fcma")]
            if std::arch::is_aarch64_feature_detected!("fcma") {
                use crate::neon::NeonFcmaButterfly49d;
                return Some(Box::new(NeonFcmaButterfly49d::new(_fft_direction)));
            }
            use crate::neon::NeonButterfly49d;
            Some(Box::new(NeonButterfly49d::new(_fft_direction)))
        }
        #[cfg(not(all(target_arch = "aarch64", feature = "neon")))]
        {
            None
        }
    }

    fn butterfly64(
        _fft_direction: FftDirection,
    ) -> Option<Box<dyn CompositeFftExecutor<f64> + Send + Sync>> {
        #[cfg(all(target_arch = "x86_64", feature = "avx"))]
        {
            if has_valid_avx() {
                use crate::avx::AvxButterfly64d;
                return Some(Box::new(AvxButterfly64d::new(_fft_direction)));
            }
        }
        #[cfg(all(target_arch = "aarch64", feature = "neon"))]
        {
            #[cfg(feature = "fcma")]
            if std::arch::is_aarch64_feature_detected!("fcma") {
                use crate::neon::NeonFcmaButterfly64d;
                return Some(Box::new(NeonFcmaButterfly64d::new(_fft_direction)));
            }
            use crate::neon::NeonButterfly64d;
            Some(Box::new(NeonButterfly64d::new(_fft_direction)))
        }
        #[cfg(not(all(target_arch = "aarch64", feature = "neon")))]
        {
            None
        }
    }

    fn butterfly81(
        _fft_direction: FftDirection,
    ) -> Option<Box<dyn CompositeFftExecutor<f64> + Send + Sync>> {
        #[cfg(all(target_arch = "aarch64", feature = "neon"))]
        {
            #[cfg(feature = "fcma")]
            if std::arch::is_aarch64_feature_detected!("fcma") {
                use crate::neon::NeonFcmaButterfly81d;
                return Some(Box::new(NeonFcmaButterfly81d::new(_fft_direction)));
            }
            use crate::neon::NeonButterfly81d;
            Some(Box::new(NeonButterfly81d::new(_fft_direction)))
        }
        #[cfg(all(target_arch = "x86_64", feature = "avx"))]
        if has_valid_avx() {
            use crate::avx::AvxButterfly81d;
            return Some(Box::new(AvxButterfly81d::new(_fft_direction)));
        }
        #[cfg(not(all(target_arch = "aarch64", feature = "neon")))]
        {
            None
        }
    }

    fn butterfly100(
        _fft_direction: FftDirection,
    ) -> Option<Box<dyn CompositeFftExecutor<f64> + Send + Sync>> {
        #[cfg(all(target_arch = "aarch64", feature = "neon"))]
        {
            #[cfg(feature = "fcma")]
            if std::arch::is_aarch64_feature_detected!("fcma") {
                use crate::neon::NeonFcmaButterfly100d;
                return Some(Box::new(NeonFcmaButterfly100d::new(_fft_direction)));
            }
            use crate::neon::NeonButterfly100d;
            Some(Box::new(NeonButterfly100d::new(_fft_direction)))
        }
        #[cfg(all(target_arch = "x86_64", feature = "avx"))]
        if has_valid_avx() {
            use crate::avx::AvxButterfly100d;
            return Some(Box::new(AvxButterfly100d::new(_fft_direction)));
        }
        #[cfg(not(all(target_arch = "aarch64", feature = "neon")))]
        {
            None
        }
<<<<<<< HEAD
=======
    }

    fn butterfly121(
        _fft_direction: FftDirection,
    ) -> Option<Box<dyn CompositeFftExecutor<f64> + Send + Sync>> {
        #[cfg(all(target_arch = "aarch64", feature = "neon"))]
        {
            #[cfg(feature = "fcma")]
            if std::arch::is_aarch64_feature_detected!("fcma") {
                use crate::neon::NeonFcmaButterfly121d;
                return Some(Box::new(NeonFcmaButterfly121d::new(_fft_direction)));
            }
            use crate::neon::NeonButterfly121d;
            Some(Box::new(NeonButterfly121d::new(_fft_direction)))
        }
        #[cfg(all(target_arch = "x86_64", feature = "avx"))]
        if has_valid_avx() {
            use crate::avx::AvxButterfly121d;
            return Some(Box::new(AvxButterfly121d::new(_fft_direction)));
        }
        #[cfg(not(all(target_arch = "aarch64", feature = "neon")))]
        {
            None
        }
>>>>>>> d45f54d6
    }

    fn radix3(
        n: usize,
        fft_direction: FftDirection,
    ) -> Result<Box<dyn FftExecutor<f64> + Send + Sync>, ZaftError> {
        if n == 3 {
            return Self::butterfly3(fft_direction).map(|x| x.into_fft_executor());
        }
        // Use Radix-3 if divisible by 3
        make_default_radix!(
            n,
            fft_direction,
            Radix3,
            AvxFmaRadix3,
            NeonRadix3,
            NeonFcmaRadix3
        )
    }

    fn radix4(
        n: usize,
        fft_direction: FftDirection,
    ) -> Result<Box<dyn FftExecutor<f64> + Send + Sync>, ZaftError> {
        if n == 4 {
            return Self::butterfly4(fft_direction).map(|x| x.into_fft_executor());
        }
        make_default_radix!(
            n,
            fft_direction,
            Radix4,
            AvxFmaRadix4,
            NeonRadix4,
            NeonFcmaRadix4
        )
    }

    fn radix5(
        n: usize,
        fft_direction: FftDirection,
    ) -> Result<Box<dyn FftExecutor<f64> + Send + Sync>, ZaftError> {
        if n == 5 {
            return Self::butterfly5(fft_direction).map(|x| x.into_fft_executor());
        }
        make_default_radix!(
            n,
            fft_direction,
            Radix5,
            AvxFmaRadix5,
            NeonRadix5,
            NeonFcmaRadix5
        )
    }

    fn radix6(
        n: usize,
        fft_direction: FftDirection,
    ) -> Result<Box<dyn FftExecutor<f64> + Send + Sync>, ZaftError> {
        make_default_radix!(
            n,
            fft_direction,
            Radix6,
            AvxFmaRadix6,
            NeonRadix6,
            NeonFcmaRadix6
        )
    }

    fn radix7(
        n: usize,
        fft_direction: FftDirection,
    ) -> Result<Box<dyn FftExecutor<f64> + Send + Sync>, ZaftError> {
        make_default_radix!(
            n,
            fft_direction,
            Radix7,
            AvxFmaRadix7,
            NeonRadix7,
            NeonFcmaRadix7
        )
    }

    fn radix10(
        n: usize,
        fft_direction: FftDirection,
    ) -> Result<Box<dyn FftExecutor<f64> + Send + Sync>, ZaftError> {
        make_default_radix!(
            n,
            fft_direction,
            Radix10,
            AvxFmaRadix10d,
            NeonRadix10,
            NeonFcmaRadix10
        )
    }

    fn radix11(
        n: usize,
        fft_direction: FftDirection,
    ) -> Result<Box<dyn FftExecutor<f64> + Send + Sync>, ZaftError> {
        make_default_radix!(
            n,
            fft_direction,
            Radix11,
            AvxFmaRadix11,
            NeonRadix11,
            NeonFcmaRadix11
        )
    }

    fn radix13(
        n: usize,
        fft_direction: FftDirection,
    ) -> Result<Box<dyn FftExecutor<f64> + Send + Sync>, ZaftError> {
        make_default_radix!(
            n,
            fft_direction,
            Radix13,
            AvxFmaRadix13,
            NeonRadix13,
            NeonFcmaRadix13
        )
    }

    fn dft(
        n: usize,
        fft_direction: FftDirection,
    ) -> Result<Box<dyn FftExecutor<f64> + Send + Sync>, ZaftError> {
        Dft::new(n, fft_direction).map(|x| Box::new(x) as Box<dyn FftExecutor<f64> + Send + Sync>)
    }

    fn raders(
        convolve_fft: Box<dyn FftExecutor<f64> + Send + Sync>,
        n: usize,
        fft_direction: FftDirection,
    ) -> Result<Box<dyn FftExecutor<f64> + Send + Sync>, ZaftError> {
        #[cfg(all(target_arch = "x86_64", feature = "avx"))]
        {
            if has_valid_avx() && n < (u32::MAX - 100_000u32) as usize {
                use crate::avx::AvxRadersFft;
                unsafe {
                    return AvxRadersFft::new(n, convolve_fft, fft_direction)
                        .map(|x| Box::new(x) as Box<dyn FftExecutor<f64> + Send + Sync>);
                }
            }
        }
        #[cfg(all(target_arch = "aarch64", feature = "neon"))]
        {
            if n < (u32::MAX - 100_000u32) as usize {
                use crate::neon::NeonRadersFft;
                return NeonRadersFft::new(n, convolve_fft, fft_direction)
                    .map(|x| Box::new(x) as Box<dyn FftExecutor<f64> + Send + Sync>);
            }
        }
        use crate::raders::RadersFft;
        RadersFft::new(n, convolve_fft, fft_direction)
            .map(|x| Box::new(x) as Box<dyn FftExecutor<f64> + Send + Sync>)
    }

    fn bluestein(
        convolve_fft: Box<dyn FftExecutor<f64> + Send + Sync>,
        n: usize,
        fft_direction: FftDirection,
    ) -> Result<Box<dyn FftExecutor<f64> + Send + Sync>, ZaftError> {
        BluesteinFft::new(n, convolve_fft, fft_direction)
            .map(|x| Box::new(x) as Box<dyn FftExecutor<f64> + Send + Sync>)
    }

    #[allow(unused)]
    fn mixed_radix_butterfly2(
        right_fft: Box<dyn FftExecutor<f64> + Send + Sync>,
    ) -> Result<Option<Box<dyn FftExecutor<f64> + Send + Sync>>, ZaftError> {
        #[cfg(all(target_arch = "aarch64", feature = "neon"))]
        {
            #[cfg(feature = "fcma")]
            {
                if std::arch::is_aarch64_feature_detected!("fcma") {
                    use crate::neon::NeonFcmaMixedRadix2;
                    return NeonFcmaMixedRadix2::new(right_fft)
                        .map(|x| Some(Box::new(x) as Box<dyn FftExecutor<f64> + Send + Sync>));
                }
            }
            use crate::neon::NeonMixedRadix2;
            NeonMixedRadix2::new(right_fft)
                .map(|x| Some(Box::new(x) as Box<dyn FftExecutor<f64> + Send + Sync>))
        }
        #[cfg(not(all(target_arch = "aarch64", feature = "neon")))]
        {
            #[cfg(all(target_arch = "x86_64", feature = "avx"))]
            {
                if has_valid_avx() {
                    use crate::avx::AvxMixedRadix2d;
                    return AvxMixedRadix2d::new(right_fft)
                        .map(|x| Some(Box::new(x) as Box<dyn FftExecutor<f64> + Send + Sync>));
                }
            }
            Ok(None)
        }
    }

    #[allow(unused)]
    fn mixed_radix_butterfly3(
        right_fft: Box<dyn FftExecutor<f64> + Send + Sync>,
    ) -> Result<Option<Box<dyn FftExecutor<f64> + Send + Sync>>, ZaftError> {
        #[cfg(all(target_arch = "aarch64", feature = "neon"))]
        {
            #[cfg(feature = "fcma")]
            {
                if std::arch::is_aarch64_feature_detected!("fcma") {
                    use crate::neon::NeonFcmaMixedRadix3;
                    return NeonFcmaMixedRadix3::new(right_fft)
                        .map(|x| Some(Box::new(x) as Box<dyn FftExecutor<f64> + Send + Sync>));
                }
            }
            use crate::neon::NeonMixedRadix3;
            NeonMixedRadix3::new(right_fft)
                .map(|x| Some(Box::new(x) as Box<dyn FftExecutor<f64> + Send + Sync>))
        }
        #[cfg(not(all(target_arch = "aarch64", feature = "neon")))]
        {
            #[cfg(all(target_arch = "x86_64", feature = "avx"))]
            {
                if has_valid_avx() {
                    use crate::avx::AvxMixedRadix3d;
                    return AvxMixedRadix3d::new(right_fft)
                        .map(|x| Some(Box::new(x) as Box<dyn FftExecutor<f64> + Send + Sync>));
                }
            }
            Ok(None)
        }
    }

    #[allow(unused)]
    fn mixed_radix_butterfly4(
        right_fft: Box<dyn FftExecutor<f64> + Send + Sync>,
    ) -> Result<Option<Box<dyn FftExecutor<f64> + Send + Sync>>, ZaftError> {
        #[cfg(all(target_arch = "aarch64", feature = "neon"))]
        {
            #[cfg(feature = "fcma")]
            {
                if std::arch::is_aarch64_feature_detected!("fcma") {
                    use crate::neon::NeonFcmaMixedRadix4;
                    return NeonFcmaMixedRadix4::new(right_fft)
                        .map(|x| Some(Box::new(x) as Box<dyn FftExecutor<f64> + Send + Sync>));
                }
            }
            use crate::neon::NeonMixedRadix4;
            NeonMixedRadix4::new(right_fft)
                .map(|x| Some(Box::new(x) as Box<dyn FftExecutor<f64> + Send + Sync>))
        }
        #[cfg(not(all(target_arch = "aarch64", feature = "neon")))]
        {
            #[cfg(all(target_arch = "x86_64", feature = "avx"))]
            {
                if has_valid_avx() {
                    use crate::avx::AvxMixedRadix4d;
                    return AvxMixedRadix4d::new(right_fft)
                        .map(|x| Some(Box::new(x) as Box<dyn FftExecutor<f64> + Send + Sync>));
                }
            }
            Ok(None)
        }
    }

    #[allow(unused)]
    fn mixed_radix_butterfly5(
        right_fft: Box<dyn FftExecutor<f64> + Send + Sync>,
    ) -> Result<Option<Box<dyn FftExecutor<f64> + Send + Sync>>, ZaftError> {
        #[cfg(all(target_arch = "aarch64", feature = "neon"))]
        {
            #[cfg(feature = "fcma")]
            {
                if std::arch::is_aarch64_feature_detected!("fcma") {
                    use crate::neon::NeonFcmaMixedRadix5;
                    return NeonFcmaMixedRadix5::new(right_fft)
                        .map(|x| Some(Box::new(x) as Box<dyn FftExecutor<f64> + Send + Sync>));
                }
            }
            use crate::neon::NeonMixedRadix5;
            NeonMixedRadix5::new(right_fft)
                .map(|x| Some(Box::new(x) as Box<dyn FftExecutor<f64> + Send + Sync>))
        }
        #[cfg(not(all(target_arch = "aarch64", feature = "neon")))]
        {
            #[cfg(all(target_arch = "x86_64", feature = "avx"))]
            {
                if has_valid_avx() {
                    use crate::avx::AvxMixedRadix5d;
                    return AvxMixedRadix5d::new(right_fft)
                        .map(|x| Some(Box::new(x) as Box<dyn FftExecutor<f64> + Send + Sync>));
                }
            }
            Ok(None)
        }
    }

    #[allow(unused)]
    fn mixed_radix_butterfly6(
        right_fft: Box<dyn FftExecutor<f64> + Send + Sync>,
    ) -> Result<Option<Box<dyn FftExecutor<f64> + Send + Sync>>, ZaftError> {
        #[cfg(all(target_arch = "aarch64", feature = "neon"))]
        {
            #[cfg(feature = "fcma")]
            {
                if std::arch::is_aarch64_feature_detected!("fcma") {
                    use crate::neon::NeonFcmaMixedRadix6;
                    return NeonFcmaMixedRadix6::new(right_fft)
                        .map(|x| Some(Box::new(x) as Box<dyn FftExecutor<f64> + Send + Sync>));
                }
            }
            use crate::neon::NeonMixedRadix6;
            NeonMixedRadix6::new(right_fft)
                .map(|x| Some(Box::new(x) as Box<dyn FftExecutor<f64> + Send + Sync>))
        }
        #[cfg(not(all(target_arch = "aarch64", feature = "neon")))]
        {
            #[cfg(all(target_arch = "x86_64", feature = "avx"))]
            {
                if has_valid_avx() {
                    use crate::avx::AvxMixedRadix6d;
                    return AvxMixedRadix6d::new(right_fft)
                        .map(|x| Some(Box::new(x) as Box<dyn FftExecutor<f64> + Send + Sync>));
                }
            }
            Ok(None)
        }
    }

    #[allow(unused)]
    fn mixed_radix_butterfly7(
        right_fft: Box<dyn FftExecutor<f64> + Send + Sync>,
    ) -> Result<Option<Box<dyn FftExecutor<f64> + Send + Sync>>, ZaftError> {
        #[cfg(all(target_arch = "aarch64", feature = "neon"))]
        {
            #[cfg(feature = "fcma")]
            {
                if std::arch::is_aarch64_feature_detected!("fcma") {
                    use crate::neon::NeonFcmaMixedRadix7;
                    return NeonFcmaMixedRadix7::new(right_fft)
                        .map(|x| Some(Box::new(x) as Box<dyn FftExecutor<f64> + Send + Sync>));
                }
            }
            use crate::neon::NeonMixedRadix7;
            NeonMixedRadix7::new(right_fft)
                .map(|x| Some(Box::new(x) as Box<dyn FftExecutor<f64> + Send + Sync>))
        }
        #[cfg(not(all(target_arch = "aarch64", feature = "neon")))]
        {
            #[cfg(all(target_arch = "x86_64", feature = "avx"))]
            {
                if has_valid_avx() {
                    use crate::avx::AvxMixedRadix7d;
                    return AvxMixedRadix7d::new(right_fft)
                        .map(|x| Some(Box::new(x) as Box<dyn FftExecutor<f64> + Send + Sync>));
                }
            }
            Ok(None)
        }
    }

    #[allow(unused)]
    fn mixed_radix_butterfly8(
        right_fft: Box<dyn FftExecutor<f64> + Send + Sync>,
    ) -> Result<Option<Box<dyn FftExecutor<f64> + Send + Sync>>, ZaftError> {
        #[cfg(all(target_arch = "aarch64", feature = "neon"))]
        {
            #[cfg(feature = "fcma")]
            {
                if std::arch::is_aarch64_feature_detected!("fcma") {
                    use crate::neon::NeonFcmaMixedRadix8;
                    return NeonFcmaMixedRadix8::new(right_fft)
                        .map(|x| Some(Box::new(x) as Box<dyn FftExecutor<f64> + Send + Sync>));
                }
            }
            use crate::neon::NeonMixedRadix8;
            NeonMixedRadix8::new(right_fft)
                .map(|x| Some(Box::new(x) as Box<dyn FftExecutor<f64> + Send + Sync>))
        }
        #[cfg(not(all(target_arch = "aarch64", feature = "neon")))]
        {
            #[cfg(all(target_arch = "x86_64", feature = "avx"))]
            {
                if has_valid_avx() {
                    use crate::avx::AvxMixedRadix8d;
                    return AvxMixedRadix8d::new(right_fft)
                        .map(|x| Some(Box::new(x) as Box<dyn FftExecutor<f64> + Send + Sync>));
                }
            }
            Ok(None)
        }
    }

    #[allow(unused)]
    fn mixed_radix_butterfly9(
        right_fft: Box<dyn FftExecutor<f64> + Send + Sync>,
    ) -> Result<Option<Box<dyn FftExecutor<f64> + Send + Sync>>, ZaftError> {
        #[cfg(all(target_arch = "aarch64", feature = "neon"))]
        {
            #[cfg(feature = "fcma")]
            {
                if std::arch::is_aarch64_feature_detected!("fcma") {
                    use crate::neon::NeonFcmaMixedRadix9;
                    return NeonFcmaMixedRadix9::new(right_fft)
                        .map(|x| Some(Box::new(x) as Box<dyn FftExecutor<f64> + Send + Sync>));
                }
            }
            use crate::neon::NeonMixedRadix9;
            NeonMixedRadix9::new(right_fft)
                .map(|x| Some(Box::new(x) as Box<dyn FftExecutor<f64> + Send + Sync>))
        }
        #[cfg(not(all(target_arch = "aarch64", feature = "neon")))]
        {
            #[cfg(all(target_arch = "x86_64", feature = "avx"))]
            {
                if has_valid_avx() {
                    use crate::avx::AvxMixedRadix9d;
                    return AvxMixedRadix9d::new(right_fft)
                        .map(|x| Some(Box::new(x) as Box<dyn FftExecutor<f64> + Send + Sync>));
                }
            }
            Ok(None)
        }
    }

    #[allow(unused)]
    fn mixed_radix_butterfly10(
        right_fft: Box<dyn FftExecutor<f64> + Send + Sync>,
    ) -> Result<Option<Box<dyn FftExecutor<f64> + Send + Sync>>, ZaftError> {
        #[cfg(all(target_arch = "aarch64", feature = "neon"))]
        {
            #[cfg(feature = "fcma")]
            {
                if std::arch::is_aarch64_feature_detected!("fcma") {
                    use crate::neon::NeonFcmaMixedRadix10;
                    return NeonFcmaMixedRadix10::new(right_fft)
                        .map(|x| Some(Box::new(x) as Box<dyn FftExecutor<f64> + Send + Sync>));
                }
            }
            use crate::neon::NeonMixedRadix10;
            NeonMixedRadix10::new(right_fft)
                .map(|x| Some(Box::new(x) as Box<dyn FftExecutor<f64> + Send + Sync>))
        }
        #[cfg(not(all(target_arch = "aarch64", feature = "neon")))]
        {
            #[cfg(all(target_arch = "x86_64", feature = "avx"))]
            {
                if has_valid_avx() {
                    use crate::avx::AvxMixedRadix10d;
                    return AvxMixedRadix10d::new(right_fft)
                        .map(|x| Some(Box::new(x) as Box<dyn FftExecutor<f64> + Send + Sync>));
                }
            }
            Ok(None)
        }
    }

    #[allow(unused)]
    fn mixed_radix_butterfly11(
        right_fft: Box<dyn FftExecutor<f64> + Send + Sync>,
    ) -> Result<Option<Box<dyn FftExecutor<f64> + Send + Sync>>, ZaftError> {
        #[cfg(all(target_arch = "aarch64", feature = "neon"))]
        {
            #[cfg(feature = "fcma")]
            {
                if std::arch::is_aarch64_feature_detected!("fcma") {
                    use crate::neon::NeonFcmaMixedRadix11;
                    return NeonFcmaMixedRadix11::new(right_fft)
                        .map(|x| Some(Box::new(x) as Box<dyn FftExecutor<f64> + Send + Sync>));
                }
            }
            use crate::neon::NeonMixedRadix11;
            NeonMixedRadix11::new(right_fft)
                .map(|x| Some(Box::new(x) as Box<dyn FftExecutor<f64> + Send + Sync>))
        }
        #[cfg(not(all(target_arch = "aarch64", feature = "neon")))]
        {
            #[cfg(all(target_arch = "x86_64", feature = "avx"))]
            {
                if has_valid_avx() {
                    use crate::avx::AvxMixedRadix11d;
                    return AvxMixedRadix11d::new(right_fft)
                        .map(|x| Some(Box::new(x) as Box<dyn FftExecutor<f64> + Send + Sync>));
                }
            }
            Ok(None)
        }
    }

    #[allow(unused)]
    fn mixed_radix_butterfly12(
        right_fft: Box<dyn FftExecutor<f64> + Send + Sync>,
    ) -> Result<Option<Box<dyn FftExecutor<f64> + Send + Sync>>, ZaftError> {
        #[cfg(all(target_arch = "aarch64", feature = "neon"))]
        {
            #[cfg(feature = "fcma")]
            {
                if std::arch::is_aarch64_feature_detected!("fcma") {
                    use crate::neon::NeonFcmaMixedRadix12;
                    return NeonFcmaMixedRadix12::new(right_fft)
                        .map(|x| Some(Box::new(x) as Box<dyn FftExecutor<f64> + Send + Sync>));
                }
            }
            use crate::neon::NeonMixedRadix12;
            NeonMixedRadix12::new(right_fft)
                .map(|x| Some(Box::new(x) as Box<dyn FftExecutor<f64> + Send + Sync>))
        }
        #[cfg(not(all(target_arch = "aarch64", feature = "neon")))]
        {
            #[cfg(all(target_arch = "x86_64", feature = "avx"))]
            {
                if has_valid_avx() {
                    use crate::avx::AvxMixedRadix12d;
                    return AvxMixedRadix12d::new(right_fft)
                        .map(|x| Some(Box::new(x) as Box<dyn FftExecutor<f64> + Send + Sync>));
                }
            }
            Ok(None)
        }
    }

    #[allow(unused)]
    fn mixed_radix_butterfly13(
        right_fft: Box<dyn FftExecutor<f64> + Send + Sync>,
    ) -> Result<Option<Box<dyn FftExecutor<f64> + Send + Sync>>, ZaftError> {
        #[cfg(all(target_arch = "aarch64", feature = "neon"))]
        {
            #[cfg(feature = "fcma")]
            {
                if std::arch::is_aarch64_feature_detected!("fcma") {
                    use crate::neon::NeonFcmaMixedRadix13;
                    return NeonFcmaMixedRadix13::new(right_fft)
                        .map(|x| Some(Box::new(x) as Box<dyn FftExecutor<f64> + Send + Sync>));
                }
            }
            use crate::neon::NeonMixedRadix13;
            NeonMixedRadix13::new(right_fft)
                .map(|x| Some(Box::new(x) as Box<dyn FftExecutor<f64> + Send + Sync>))
        }
        #[cfg(not(all(target_arch = "aarch64", feature = "neon")))]
        {
            #[cfg(all(target_arch = "x86_64", feature = "avx"))]
            {
                if has_valid_avx() {
                    use crate::avx::AvxMixedRadix13d;
                    return AvxMixedRadix13d::new(right_fft)
                        .map(|x| Some(Box::new(x) as Box<dyn FftExecutor<f64> + Send + Sync>));
                }
            }
            Ok(None)
        }
    }

    #[allow(unused)]
    fn mixed_radix_butterfly16(
        right_fft: Box<dyn FftExecutor<f64> + Send + Sync>,
    ) -> Result<Option<Box<dyn FftExecutor<f64> + Send + Sync>>, ZaftError> {
        #[cfg(all(target_arch = "aarch64", feature = "neon"))]
        {
            #[cfg(feature = "fcma")]
            {
                if std::arch::is_aarch64_feature_detected!("fcma") {
                    use crate::neon::NeonFcmaMixedRadix16;
                    return NeonFcmaMixedRadix16::new(right_fft)
                        .map(|x| Some(Box::new(x) as Box<dyn FftExecutor<f64> + Send + Sync>));
                }
            }
            use crate::neon::NeonMixedRadix16;
            NeonMixedRadix16::new(right_fft)
                .map(|x| Some(Box::new(x) as Box<dyn FftExecutor<f64> + Send + Sync>))
        }
        #[cfg(not(all(target_arch = "aarch64", feature = "neon")))]
        {
            #[cfg(all(target_arch = "x86_64", feature = "avx"))]
            {
                if has_valid_avx() {
                    use crate::avx::AvxMixedRadix16d;
                    return AvxMixedRadix16d::new(right_fft)
                        .map(|x| Some(Box::new(x) as Box<dyn FftExecutor<f64> + Send + Sync>));
                }
            }
            Ok(None)
        }
    }

    fn mixed_radix(
        left_fft: Box<dyn FftExecutor<f64> + Send + Sync>,
        right_fft: Box<dyn FftExecutor<f64> + Send + Sync>,
    ) -> Result<Box<dyn FftExecutor<f64> + Send + Sync>, ZaftError> {
        MixedRadix::new(left_fft, right_fft)
            .map(|x| Box::new(x) as Box<dyn FftExecutor<f64> + Send + Sync>)
    }

    fn good_thomas(
        left_fft: Box<dyn FftExecutor<f64> + Send + Sync>,
        right_fft: Box<dyn FftExecutor<f64> + Send + Sync>,
    ) -> Result<Box<dyn FftExecutor<f64> + Send + Sync>, ZaftError> {
        let length = left_fft.length() * right_fft.length();
        if length < (u16::MAX - 100) as usize {
            return GoodThomasSmallFft::new(left_fft, right_fft)
                .map(|x| Box::new(x) as Box<dyn FftExecutor<f64> + Send + Sync>);
        }
        GoodThomasFft::new(left_fft, right_fft)
            .map(|x| Box::new(x) as Box<dyn FftExecutor<f64> + Send + Sync>)
    }
}<|MERGE_RESOLUTION|>--- conflicted
+++ resolved
@@ -564,8 +564,6 @@
         {
             None
         }
-<<<<<<< HEAD
-=======
     }
 
     fn butterfly121(
@@ -590,7 +588,6 @@
         {
             None
         }
->>>>>>> d45f54d6
     }
 
     fn radix3(
