/*
 * // Copyright (c) Radzivon Bartoshyk 9/2025. All rights reserved.
 * //
 * // Redistribution and use in source and binary forms, with or without modification,
 * // are permitted provided that the following conditions are met:
 * //
 * // 1.  Redistributions of source code must retain the above copyright notice, this
 * // list of conditions and the following disclaimer.
 * //
 * // 2.  Redistributions in binary form must reproduce the above copyright notice,
 * // this list of conditions and the following disclaimer in the documentation
 * // and/or other materials provided with the distribution.
 * //
 * // 3.  Neither the name of the copyright holder nor the names of its
 * // contributors may be used to endorse or promote products derived from
 * // this software without specific prior written permission.
 * //
 * // THIS SOFTWARE IS PROVIDED BY THE COPYRIGHT HOLDERS AND CONTRIBUTORS "AS IS"
 * // AND ANY EXPRESS OR IMPLIED WARRANTIES, INCLUDING, BUT NOT LIMITED TO, THE
 * // IMPLIED WARRANTIES OF MERCHANTABILITY AND FITNESS FOR A PARTICULAR PURPOSE ARE
 * // DISCLAIMED. IN NO EVENT SHALL THE COPYRIGHT HOLDER OR CONTRIBUTORS BE LIABLE
 * // FOR ANY DIRECT, INDIRECT, INCIDENTAL, SPECIAL, EXEMPLARY, OR CONSEQUENTIAL
 * // DAMAGES (INCLUDING, BUT NOT LIMITED TO, PROCUREMENT OF SUBSTITUTE GOODS OR
 * // SERVICES; LOSS OF USE, DATA, OR PROFITS; OR BUSINESS INTERRUPTION) HOWEVER
 * // CAUSED AND ON ANY THEORY OF LIABILITY, WHETHER IN CONTRACT, STRICT LIABILITY,
 * // OR TORT (INCLUDING NEGLIGENCE OR OTHERWISE) ARISING IN ANY WAY OUT OF THE USE
 * // OF THIS SOFTWARE, EVEN IF ADVISED OF THE POSSIBILITY OF SUCH DAMAGE.
 */
use crate::bluestein::BluesteinFft;
use crate::butterflies::Butterfly1;
use crate::dft::Dft;
use crate::good_thomas::GoodThomasFft;
use crate::good_thomas_small::GoodThomasSmallFft;
use crate::mixed_radix::MixedRadix;
#[cfg(all(target_arch = "x86_64", feature = "avx"))]
use crate::util::has_valid_avx;
use crate::{CompositeFftExecutor, FftDirection, FftExecutor, ZaftError};

macro_rules! make_default_butterfly {
    ($fft_direction: expr, $scalar_name: ident, $avx_name: ident, $neon_name: ident, $fcma_name: ident) => {{
        #[cfg(all(target_arch = "aarch64", feature = "neon"))]
        {
            #[cfg(feature = "fcma")]
            if std::arch::is_aarch64_feature_detected!("fcma") {
                use crate::neon::$fcma_name;
                return Ok(Box::new($fcma_name::new($fft_direction)));
            }
            use crate::neon::$neon_name;
            Ok(Box::new($neon_name::new($fft_direction)))
        }
        #[cfg(not(all(target_arch = "aarch64", feature = "neon")))]
        {
            #[cfg(all(target_arch = "x86_64", feature = "avx"))]
            if has_valid_avx() {
                use crate::avx::$avx_name;
                return Ok(Box::new($avx_name::new($fft_direction)));
            }
            use crate::butterflies::$scalar_name;
            Ok(Box::new($scalar_name::new($fft_direction)))
        }
    }};
}

pub(crate) use make_default_butterfly;

macro_rules! make_default_radix {
    ($n: expr, $fft_direction: expr, $scalar_name: ident, $avx_name: ident, $neon_name: ident, $fcma_name: ident) => {{
        #[cfg(all(target_arch = "aarch64", feature = "neon"))]
        {
            #[cfg(feature = "fcma")]
            if std::arch::is_aarch64_feature_detected!("fcma") {
                use crate::neon::$fcma_name;
                return $fcma_name::new($n, $fft_direction)
                    .map(|x| Box::new(x) as Box<dyn FftExecutor<f32> + Send + Sync>);
            }
            use crate::neon::$neon_name;
            $neon_name::new($n, $fft_direction)
                .map(|x| Box::new(x) as Box<dyn FftExecutor<f32> + Send + Sync>)
        }
        #[cfg(not(all(target_arch = "aarch64", feature = "neon")))]
        {
            #[cfg(all(target_arch = "x86_64", feature = "avx"))]
            {
                if has_valid_avx() {
                    use crate::avx::$avx_name;
                    return $avx_name::new($n, $fft_direction)
                        .map(|x| Box::new(x) as Box<dyn FftExecutor<f32> + Send + Sync>);
                }
            }
            use crate::$scalar_name;
            $scalar_name::new($n, $fft_direction)
                .map(|x| Box::new(x) as Box<dyn FftExecutor<f32> + Send + Sync>)
        }
    }};
}

pub(crate) trait AlgorithmFactory<T> {
    fn butterfly1(
        fft_direction: FftDirection,
    ) -> Result<Box<dyn CompositeFftExecutor<T> + Send + Sync>, ZaftError>;
    fn butterfly2(
        fft_direction: FftDirection,
    ) -> Result<Box<dyn CompositeFftExecutor<T> + Send + Sync>, ZaftError>;
    fn butterfly3(
        fft_direction: FftDirection,
    ) -> Result<Box<dyn CompositeFftExecutor<T> + Send + Sync>, ZaftError>;
    fn butterfly4(
        fft_direction: FftDirection,
    ) -> Result<Box<dyn CompositeFftExecutor<T> + Send + Sync>, ZaftError>;
    fn butterfly5(
        fft_direction: FftDirection,
    ) -> Result<Box<dyn CompositeFftExecutor<T> + Send + Sync>, ZaftError>;
    fn butterfly6(
        fft_direction: FftDirection,
    ) -> Result<Box<dyn CompositeFftExecutor<T> + Send + Sync>, ZaftError>;
    fn butterfly7(
        fft_direction: FftDirection,
    ) -> Result<Box<dyn CompositeFftExecutor<T> + Send + Sync>, ZaftError>;
    fn butterfly8(
        fft_direction: FftDirection,
    ) -> Result<Box<dyn CompositeFftExecutor<T> + Send + Sync>, ZaftError>;
    fn butterfly9(
        fft_direction: FftDirection,
    ) -> Result<Box<dyn CompositeFftExecutor<T> + Send + Sync>, ZaftError>;
    fn butterfly10(
        fft_direction: FftDirection,
    ) -> Result<Box<dyn CompositeFftExecutor<T> + Send + Sync>, ZaftError>;
    fn butterfly11(
        fft_direction: FftDirection,
    ) -> Result<Box<dyn CompositeFftExecutor<T> + Send + Sync>, ZaftError>;
    fn butterfly12(
        fft_direction: FftDirection,
    ) -> Result<Box<dyn FftExecutor<T> + Send + Sync>, ZaftError>;
    fn butterfly13(
        fft_direction: FftDirection,
    ) -> Result<Box<dyn CompositeFftExecutor<T> + Send + Sync>, ZaftError>;
    fn butterfly14(
        fft_direction: FftDirection,
    ) -> Result<Box<dyn FftExecutor<T> + Send + Sync>, ZaftError>;
    fn butterfly15(
        fft_direction: FftDirection,
    ) -> Result<Box<dyn FftExecutor<T> + Send + Sync>, ZaftError>;
    fn butterfly16(
        fft_direction: FftDirection,
    ) -> Result<Box<dyn CompositeFftExecutor<T> + Send + Sync>, ZaftError>;
    fn butterfly17(
        fft_direction: FftDirection,
    ) -> Result<Box<dyn FftExecutor<T> + Send + Sync>, ZaftError>;
    fn butterfly18(
        fft_direction: FftDirection,
    ) -> Result<Box<dyn FftExecutor<T> + Send + Sync>, ZaftError>;
    fn butterfly19(
        fft_direction: FftDirection,
    ) -> Result<Box<dyn FftExecutor<T> + Send + Sync>, ZaftError>;
    fn butterfly20(
        fft_direction: FftDirection,
    ) -> Result<Box<dyn FftExecutor<T> + Send + Sync>, ZaftError>;
    fn butterfly23(
        fft_direction: FftDirection,
    ) -> Result<Box<dyn FftExecutor<T> + Send + Sync>, ZaftError>;
    // used only on NEON, or scalar
    fn butterfly25(
        fft_direction: FftDirection,
    ) -> Result<Box<dyn CompositeFftExecutor<T> + Send + Sync>, ZaftError>;
    fn butterfly27(
        fft_direction: FftDirection,
    ) -> Result<Box<dyn CompositeFftExecutor<T> + Send + Sync>, ZaftError>;
    fn butterfly29(
        fft_direction: FftDirection,
    ) -> Result<Box<dyn FftExecutor<T> + Send + Sync>, ZaftError>;
    fn butterfly31(
        fft_direction: FftDirection,
    ) -> Result<Box<dyn FftExecutor<T> + Send + Sync>, ZaftError>;
    fn butterfly32(
        fft_direction: FftDirection,
    ) -> Result<Box<dyn CompositeFftExecutor<T> + Send + Sync>, ZaftError>;
    fn butterfly35(fft_direction: FftDirection) -> Option<Box<dyn FftExecutor<T> + Send + Sync>>;
    fn butterfly36(
        fft_direction: FftDirection,
    ) -> Option<Box<dyn CompositeFftExecutor<T> + Send + Sync>>;
    fn butterfly48(fft_direction: FftDirection) -> Option<Box<dyn FftExecutor<T> + Send + Sync>>;
    fn butterfly49(
        fft_direction: FftDirection,
    ) -> Option<Box<dyn CompositeFftExecutor<T> + Send + Sync>>;
    fn butterfly64(
        fft_direction: FftDirection,
    ) -> Option<Box<dyn CompositeFftExecutor<T> + Send + Sync>>;
    fn butterfly81(
        fft_direction: FftDirection,
    ) -> Option<Box<dyn CompositeFftExecutor<T> + Send + Sync>>;
    fn butterfly100(
        fft_direction: FftDirection,
    ) -> Option<Box<dyn CompositeFftExecutor<T> + Send + Sync>>;
<<<<<<< HEAD
=======
    fn butterfly121(
        fft_direction: FftDirection,
    ) -> Option<Box<dyn CompositeFftExecutor<T> + Send + Sync>>;
>>>>>>> d45f54d6
    fn radix3(
        n: usize,
        fft_direction: FftDirection,
    ) -> Result<Box<dyn FftExecutor<T> + Send + Sync>, ZaftError>;
    fn radix4(
        n: usize,
        fft_direction: FftDirection,
    ) -> Result<Box<dyn FftExecutor<T> + Send + Sync>, ZaftError>;
    fn radix5(
        n: usize,
        fft_direction: FftDirection,
    ) -> Result<Box<dyn FftExecutor<T> + Send + Sync>, ZaftError>;
    fn radix6(
        n: usize,
        fft_direction: FftDirection,
    ) -> Result<Box<dyn FftExecutor<T> + Send + Sync>, ZaftError>;
    fn radix7(
        n: usize,
        fft_direction: FftDirection,
    ) -> Result<Box<dyn FftExecutor<T> + Send + Sync>, ZaftError>;
    fn radix10(
        n: usize,
        fft_direction: FftDirection,
    ) -> Result<Box<dyn FftExecutor<T> + Send + Sync>, ZaftError>;
    fn radix11(
        n: usize,
        fft_direction: FftDirection,
    ) -> Result<Box<dyn FftExecutor<T> + Send + Sync>, ZaftError>;
    fn radix13(
        n: usize,
        fft_direction: FftDirection,
    ) -> Result<Box<dyn FftExecutor<T> + Send + Sync>, ZaftError>;
    fn dft(
        n: usize,
        fft_direction: FftDirection,
    ) -> Result<Box<dyn FftExecutor<T> + Send + Sync>, ZaftError>;

    fn raders(
        convolve_fft: Box<dyn FftExecutor<T> + Send + Sync>,
        n: usize,
        fft_direction: FftDirection,
    ) -> Result<Box<dyn FftExecutor<T> + Send + Sync>, ZaftError>;

    fn bluestein(
        convolve_fft: Box<dyn FftExecutor<T> + Send + Sync>,
        n: usize,
        fft_direction: FftDirection,
    ) -> Result<Box<dyn FftExecutor<T> + Send + Sync>, ZaftError>;

    fn mixed_radix(
        left_fft: Box<dyn FftExecutor<T> + Send + Sync>,
        right_fft: Box<dyn FftExecutor<T> + Send + Sync>,
    ) -> Result<Box<dyn FftExecutor<T> + Send + Sync>, ZaftError>;

    #[allow(unused)]
    fn mixed_radix_butterfly2(
        right_fft: Box<dyn FftExecutor<T> + Send + Sync>,
    ) -> Result<Option<Box<dyn FftExecutor<T> + Send + Sync>>, ZaftError>;

    #[allow(unused)]
    fn mixed_radix_butterfly3(
        right_fft: Box<dyn FftExecutor<T> + Send + Sync>,
    ) -> Result<Option<Box<dyn FftExecutor<T> + Send + Sync>>, ZaftError>;

    #[allow(unused)]
    fn mixed_radix_butterfly4(
        right_fft: Box<dyn FftExecutor<T> + Send + Sync>,
    ) -> Result<Option<Box<dyn FftExecutor<T> + Send + Sync>>, ZaftError>;

    #[allow(unused)]
    fn mixed_radix_butterfly5(
        right_fft: Box<dyn FftExecutor<T> + Send + Sync>,
    ) -> Result<Option<Box<dyn FftExecutor<T> + Send + Sync>>, ZaftError>;

    #[allow(unused)]
    fn mixed_radix_butterfly6(
        right_fft: Box<dyn FftExecutor<T> + Send + Sync>,
    ) -> Result<Option<Box<dyn FftExecutor<T> + Send + Sync>>, ZaftError>;

    #[allow(unused)]
    fn mixed_radix_butterfly7(
        right_fft: Box<dyn FftExecutor<T> + Send + Sync>,
    ) -> Result<Option<Box<dyn FftExecutor<T> + Send + Sync>>, ZaftError>;

    #[allow(unused)]
    fn mixed_radix_butterfly8(
        right_fft: Box<dyn FftExecutor<T> + Send + Sync>,
    ) -> Result<Option<Box<dyn FftExecutor<T> + Send + Sync>>, ZaftError>;

    #[allow(unused)]
    fn mixed_radix_butterfly9(
        right_fft: Box<dyn FftExecutor<T> + Send + Sync>,
    ) -> Result<Option<Box<dyn FftExecutor<T> + Send + Sync>>, ZaftError>;

    #[allow(unused)]
    fn mixed_radix_butterfly10(
        right_fft: Box<dyn FftExecutor<T> + Send + Sync>,
    ) -> Result<Option<Box<dyn FftExecutor<T> + Send + Sync>>, ZaftError>;

    #[allow(unused)]
    fn mixed_radix_butterfly11(
        right_fft: Box<dyn FftExecutor<T> + Send + Sync>,
    ) -> Result<Option<Box<dyn FftExecutor<T> + Send + Sync>>, ZaftError>;

    #[allow(unused)]
    fn mixed_radix_butterfly12(
        right_fft: Box<dyn FftExecutor<T> + Send + Sync>,
    ) -> Result<Option<Box<dyn FftExecutor<T> + Send + Sync>>, ZaftError>;

    #[allow(unused)]
    fn mixed_radix_butterfly13(
        right_fft: Box<dyn FftExecutor<T> + Send + Sync>,
    ) -> Result<Option<Box<dyn FftExecutor<T> + Send + Sync>>, ZaftError>;

    #[allow(unused)]
    fn mixed_radix_butterfly16(
        right_fft: Box<dyn FftExecutor<T> + Send + Sync>,
    ) -> Result<Option<Box<dyn FftExecutor<T> + Send + Sync>>, ZaftError>;

    fn good_thomas(
        left_fft: Box<dyn FftExecutor<T> + Send + Sync>,
        right_fft: Box<dyn FftExecutor<T> + Send + Sync>,
    ) -> Result<Box<dyn FftExecutor<T> + Send + Sync>, ZaftError>;
}

impl AlgorithmFactory<f32> for f32 {
    fn butterfly1(
        fft_direction: FftDirection,
    ) -> Result<Box<dyn CompositeFftExecutor<f32> + Send + Sync>, ZaftError> {
        Ok(Box::new(Butterfly1 {
            phantom_data: Default::default(),
            direction: fft_direction,
        }))
    }

    fn butterfly2(
        fft_direction: FftDirection,
    ) -> Result<Box<dyn CompositeFftExecutor<f32> + Send + Sync>, ZaftError> {
        #[cfg(all(target_arch = "aarch64", feature = "neon"))]
        {
            use crate::neon::NeonButterfly2;
            Ok(Box::new(NeonButterfly2::new(fft_direction)))
        }
        #[cfg(all(target_arch = "x86_64", feature = "avx"))]
        if std::arch::is_x86_feature_detected!("avx2") {
            use crate::avx::AvxButterfly2;
            return Ok(Box::new(AvxButterfly2::new(fft_direction)));
        }
        #[cfg(not(all(target_arch = "aarch64", feature = "neon")))]
        {
            use crate::butterflies::Butterfly2;
            Ok(Box::new(Butterfly2::new(fft_direction)))
        }
    }

    fn butterfly3(
        fft_direction: FftDirection,
    ) -> Result<Box<dyn CompositeFftExecutor<f32> + Send + Sync>, ZaftError> {
        #[cfg(all(target_arch = "x86_64", feature = "avx"))]
        if has_valid_avx() {
            use crate::avx::AvxButterfly3;
            return Ok(Box::new(AvxButterfly3::new(fft_direction)));
        }
        #[cfg(all(target_arch = "aarch64", feature = "neon"))]
        {
            use crate::neon::NeonButterfly3;
            Ok(Box::new(NeonButterfly3::new(fft_direction)))
        }
        #[cfg(not(all(target_arch = "aarch64", feature = "neon")))]
        {
            use crate::butterflies::Butterfly3;
            Ok(Box::new(Butterfly3::new(fft_direction)))
        }
    }

    fn butterfly4(
        fft_direction: FftDirection,
    ) -> Result<Box<dyn CompositeFftExecutor<f32> + Send + Sync>, ZaftError> {
        make_default_butterfly!(
            fft_direction,
            Butterfly4,
            AvxButterfly4,
            NeonButterfly4,
            NeonFcmaButterfly4
        )
    }

    fn butterfly5(
        fft_direction: FftDirection,
    ) -> Result<Box<dyn CompositeFftExecutor<f32> + Send + Sync>, ZaftError> {
        make_default_butterfly!(
            fft_direction,
            Butterfly5,
            AvxButterfly5,
            NeonButterfly5,
            NeonFcmaButterfly5
        )
    }

    fn butterfly6(
        fft_direction: FftDirection,
    ) -> Result<Box<dyn CompositeFftExecutor<f32> + Send + Sync>, ZaftError> {
        make_default_butterfly!(
            fft_direction,
            Butterfly6,
            AvxButterfly6,
            NeonButterfly6,
            NeonFcmaButterfly6
        )
    }

    fn butterfly7(
        fft_direction: FftDirection,
    ) -> Result<Box<dyn CompositeFftExecutor<f32> + Send + Sync>, ZaftError> {
        make_default_butterfly!(
            fft_direction,
            Butterfly7,
            AvxButterfly7,
            NeonButterfly7,
            NeonFcmaButterfly7
        )
    }

    fn butterfly8(
        fft_direction: FftDirection,
    ) -> Result<Box<dyn CompositeFftExecutor<f32> + Send + Sync>, ZaftError> {
        make_default_butterfly!(
            fft_direction,
            Butterfly8,
            AvxButterfly8,
            NeonButterfly8,
            NeonFcmaButterfly8
        )
    }

    fn butterfly9(
        fft_direction: FftDirection,
    ) -> Result<Box<dyn CompositeFftExecutor<f32> + Send + Sync>, ZaftError> {
        make_default_butterfly!(
            fft_direction,
            Butterfly9,
            AvxButterfly9,
            NeonButterfly9,
            NeonFcmaButterfly9
        )
    }

    fn butterfly10(
        fft_direction: FftDirection,
    ) -> Result<Box<dyn CompositeFftExecutor<f32> + Send + Sync>, ZaftError> {
        make_default_butterfly!(
            fft_direction,
            Butterfly10,
            AvxButterfly10f,
            NeonButterfly10,
            NeonFcmaButterfly10
        )
    }

    fn butterfly11(
        fft_direction: FftDirection,
    ) -> Result<Box<dyn CompositeFftExecutor<f32> + Send + Sync>, ZaftError> {
        make_default_butterfly!(
            fft_direction,
            Butterfly11,
            AvxButterfly11,
            NeonButterfly11,
            NeonFcmaButterfly11
        )
    }

    fn butterfly12(
        fft_direction: FftDirection,
    ) -> Result<Box<dyn FftExecutor<f32> + Send + Sync>, ZaftError> {
        make_default_butterfly!(
            fft_direction,
            Butterfly12,
            AvxButterfly12,
            NeonButterfly12,
            NeonFcmaButterfly12
        )
    }

    fn butterfly13(
        fft_direction: FftDirection,
    ) -> Result<Box<dyn CompositeFftExecutor<f32> + Send + Sync>, ZaftError> {
        make_default_butterfly!(
            fft_direction,
            Butterfly13,
            AvxButterfly13,
            NeonButterfly13,
            NeonFcmaButterfly13
        )
    }

    fn butterfly14(
        fft_direction: FftDirection,
    ) -> Result<Box<dyn FftExecutor<f32> + Send + Sync>, ZaftError> {
        make_default_butterfly!(
            fft_direction,
            Butterfly14,
            AvxButterfly14,
            NeonButterfly14,
            NeonFcmaButterfly14
        )
    }

    fn butterfly15(
        fft_direction: FftDirection,
    ) -> Result<Box<dyn FftExecutor<f32> + Send + Sync>, ZaftError> {
        make_default_butterfly!(
            fft_direction,
            Butterfly15,
            AvxButterfly15f,
            NeonButterfly15,
            NeonFcmaButterfly15
        )
    }

    fn butterfly16(
        fft_direction: FftDirection,
    ) -> Result<Box<dyn CompositeFftExecutor<f32> + Send + Sync>, ZaftError> {
        make_default_butterfly!(
            fft_direction,
            Butterfly16,
            AvxButterfly16,
            NeonButterfly16,
            NeonFcmaButterfly16
        )
    }

    fn butterfly17(
        fft_direction: FftDirection,
    ) -> Result<Box<dyn FftExecutor<f32> + Send + Sync>, ZaftError> {
        make_default_butterfly!(
            fft_direction,
            Butterfly17,
            AvxButterfly17,
            NeonButterfly17,
            NeonFcmaButterfly17
        )
    }

    fn butterfly18(
        fft_direction: FftDirection,
    ) -> Result<Box<dyn FftExecutor<f32> + Send + Sync>, ZaftError> {
        make_default_butterfly!(
            fft_direction,
            Butterfly18,
            AvxButterfly18f,
            NeonButterfly18f,
            NeonFcmaButterfly18f
        )
    }

    fn butterfly19(
        fft_direction: FftDirection,
    ) -> Result<Box<dyn FftExecutor<f32> + Send + Sync>, ZaftError> {
        make_default_butterfly!(
            fft_direction,
            Butterfly19,
            AvxButterfly19,
            NeonButterfly19,
            NeonFcmaButterfly19
        )
    }

    fn butterfly20(
        fft_direction: FftDirection,
    ) -> Result<Box<dyn FftExecutor<f32> + Send + Sync>, ZaftError> {
        make_default_butterfly!(
            fft_direction,
            Butterfly20,
            AvxButterfly20f,
            NeonButterfly20,
            NeonFcmaButterfly20
        )
    }

    fn butterfly23(
        fft_direction: FftDirection,
    ) -> Result<Box<dyn FftExecutor<f32> + Send + Sync>, ZaftError> {
        make_default_butterfly!(
            fft_direction,
            Butterfly23,
            AvxButterfly23,
            NeonButterfly23,
            NeonFcmaButterfly23
        )
    }

    fn butterfly25(
        fft_direction: FftDirection,
    ) -> Result<Box<dyn CompositeFftExecutor<f32> + Send + Sync>, ZaftError> {
        make_default_butterfly!(
            fft_direction,
            Butterfly25,
            AvxButterfly25f,
            NeonButterfly25f,
            NeonFcmaButterfly25f
        )
    }

    fn butterfly27(
        fft_direction: FftDirection,
    ) -> Result<Box<dyn CompositeFftExecutor<f32> + Send + Sync>, ZaftError> {
        make_default_butterfly!(
            fft_direction,
            Butterfly27,
            AvxButterfly27f,
            NeonButterfly27f,
            NeonFcmaButterfly27f
        )
    }

    fn butterfly29(
        fft_direction: FftDirection,
    ) -> Result<Box<dyn FftExecutor<f32> + Send + Sync>, ZaftError> {
        make_default_butterfly!(
            fft_direction,
            Butterfly29,
            AvxButterfly29,
            NeonButterfly29,
            NeonFcmaButterfly29
        )
    }

    fn butterfly31(
        fft_direction: FftDirection,
    ) -> Result<Box<dyn FftExecutor<f32> + Send + Sync>, ZaftError> {
        make_default_butterfly!(
            fft_direction,
            Butterfly31,
            AvxButterfly31,
            NeonButterfly31f,
            NeonFcmaButterfly31f
        )
    }

    fn butterfly32(
        fft_direction: FftDirection,
    ) -> Result<Box<dyn CompositeFftExecutor<f32> + Send + Sync>, ZaftError> {
        make_default_butterfly!(
            fft_direction,
            Butterfly32,
            AvxButterfly32f,
            NeonButterfly32f,
            NeonFcmaButterfly32f
        )
    }

    fn butterfly35(_direction: FftDirection) -> Option<Box<dyn FftExecutor<f32> + Send + Sync>> {
        #[cfg(all(target_arch = "aarch64", feature = "neon"))]
        {
            #[cfg(feature = "fcma")]
            if std::arch::is_aarch64_feature_detected!("fcma") {
                use crate::neon::NeonFcmaButterfly35f;
                return Some(Box::new(NeonFcmaButterfly35f::new(_direction)));
            }
            use crate::neon::NeonButterfly35f;
            Some(Box::new(NeonButterfly35f::new(_direction)))
        }
        #[cfg(all(target_arch = "x86_64", feature = "avx"))]
        if has_valid_avx() {
            use crate::avx::AvxButterfly35f;
            return Some(Box::new(AvxButterfly35f::new(_direction)));
        }
        #[cfg(not(all(target_arch = "aarch64", feature = "neon")))]
        {
            None
        }
    }

    fn butterfly36(
        _fft_direction: FftDirection,
    ) -> Option<Box<dyn CompositeFftExecutor<f32> + Send + Sync>> {
        #[cfg(all(target_arch = "aarch64", feature = "neon"))]
        {
            #[cfg(feature = "fcma")]
            if std::arch::is_aarch64_feature_detected!("fcma") {
                use crate::neon::NeonFcmaButterfly36f;
                return Some(Box::new(NeonFcmaButterfly36f::new(_fft_direction)));
            }
            use crate::neon::NeonButterfly36f;
            Some(Box::new(NeonButterfly36f::new(_fft_direction)))
        }
        #[cfg(all(target_arch = "x86_64", feature = "avx"))]
        if has_valid_avx() {
            use crate::avx::AvxButterfly36f;
            return Some(Box::new(AvxButterfly36f::new(_fft_direction)));
        }
        #[cfg(not(all(target_arch = "aarch64", feature = "neon")))]
        {
            None
        }
    }

    fn butterfly48(
        _fft_direction: FftDirection,
    ) -> Option<Box<dyn FftExecutor<f32> + Send + Sync>> {
        #[cfg(all(target_arch = "x86_64", feature = "avx"))]
        if has_valid_avx() {
            use crate::avx::AvxButterfly48f;
            return Some(Box::new(AvxButterfly48f::new(_fft_direction)));
        }
        #[cfg(all(target_arch = "aarch64", feature = "neon"))]
        {
            #[cfg(feature = "fcma")]
            if std::arch::is_aarch64_feature_detected!("fcma") {
                use crate::neon::NeonFcmaButterfly48f;
                return Some(Box::new(NeonFcmaButterfly48f::new(_fft_direction)));
            }
            use crate::neon::NeonButterfly48f;
            Some(Box::new(NeonButterfly48f::new(_fft_direction)))
        }
        #[cfg(not(all(target_arch = "aarch64", feature = "neon")))]
        {
            None
        }
    }

    fn butterfly49(
        _fft_direction: FftDirection,
    ) -> Option<Box<dyn CompositeFftExecutor<f32> + Send + Sync>> {
        #[cfg(all(target_arch = "x86_64", feature = "avx"))]
        if has_valid_avx() {
            use crate::avx::AvxButterfly49f;
            return Some(Box::new(AvxButterfly49f::new(_fft_direction)));
        }
        #[cfg(all(target_arch = "aarch64", feature = "neon"))]
        {
            #[cfg(feature = "fcma")]
            if std::arch::is_aarch64_feature_detected!("fcma") {
                use crate::neon::NeonFcmaButterfly49f;
                return Some(Box::new(NeonFcmaButterfly49f::new(_fft_direction)));
            }
            use crate::neon::NeonButterfly49f;
            Some(Box::new(NeonButterfly49f::new(_fft_direction)))
        }
        #[cfg(not(all(target_arch = "aarch64", feature = "neon")))]
        {
            None
        }
    }

    fn butterfly64(
        _fft_direction: FftDirection,
    ) -> Option<Box<dyn CompositeFftExecutor<f32> + Send + Sync>> {
        #[cfg(all(target_arch = "x86_64", feature = "avx"))]
        if has_valid_avx() {
            use crate::avx::AvxButterfly64f;
            return Some(Box::new(AvxButterfly64f::new(_fft_direction)));
        }
        #[cfg(all(target_arch = "aarch64", feature = "neon"))]
        {
            #[cfg(feature = "fcma")]
            if std::arch::is_aarch64_feature_detected!("fcma") {
                use crate::neon::NeonFcmaButterfly64f;
                return Some(Box::new(NeonFcmaButterfly64f::new(_fft_direction)));
            }
            use crate::neon::NeonButterfly64f;
            Some(Box::new(NeonButterfly64f::new(_fft_direction)))
        }
        #[cfg(not(all(target_arch = "aarch64", feature = "neon")))]
        {
            None
        }
    }

    fn butterfly81(
        _fft_direction: FftDirection,
    ) -> Option<Box<dyn CompositeFftExecutor<f32> + Send + Sync>> {
        #[cfg(all(target_arch = "x86_64", feature = "avx"))]
        if has_valid_avx() {
            use crate::avx::AvxButterfly81f;
            return Some(Box::new(AvxButterfly81f::new(_fft_direction)));
        }
        #[cfg(all(target_arch = "aarch64", feature = "neon"))]
        {
            #[cfg(feature = "fcma")]
            if std::arch::is_aarch64_feature_detected!("fcma") {
                use crate::neon::NeonFcmaButterfly81f;
                return Some(Box::new(NeonFcmaButterfly81f::new(_fft_direction)));
            }
            use crate::neon::NeonButterfly81f;
            Some(Box::new(NeonButterfly81f::new(_fft_direction)))
        }
        #[cfg(not(all(target_arch = "aarch64", feature = "neon")))]
        {
            None
        }
    }

    fn butterfly100(
        _fft_direction: FftDirection,
    ) -> Option<Box<dyn CompositeFftExecutor<f32> + Send + Sync>> {
        #[cfg(all(target_arch = "x86_64", feature = "avx"))]
        if has_valid_avx() {
            use crate::avx::AvxButterfly100f;
            return Some(Box::new(AvxButterfly100f::new(_fft_direction)));
        }
        #[cfg(all(target_arch = "aarch64", feature = "neon"))]
        {
            #[cfg(feature = "fcma")]
            if std::arch::is_aarch64_feature_detected!("fcma") {
                use crate::neon::NeonFcmaButterfly100f;
                return Some(Box::new(NeonFcmaButterfly100f::new(_fft_direction)));
            }
            use crate::neon::NeonButterfly100f;
            Some(Box::new(NeonButterfly100f::new(_fft_direction)))
        }
        #[cfg(not(all(target_arch = "aarch64", feature = "neon")))]
        {
            None
        }
    }

<<<<<<< HEAD
=======
    fn butterfly121(
        _fft_direction: FftDirection,
    ) -> Option<Box<dyn CompositeFftExecutor<f32> + Send + Sync>> {
        #[cfg(all(target_arch = "x86_64", feature = "avx"))]
        if has_valid_avx() {
            use crate::avx::AvxButterfly121f;
            return Some(Box::new(AvxButterfly121f::new(_fft_direction)));
        }
        #[cfg(all(target_arch = "aarch64", feature = "neon"))]
        {
            #[cfg(feature = "fcma")]
            if std::arch::is_aarch64_feature_detected!("fcma") {
                use crate::neon::NeonFcmaButterfly121f;
                return Some(Box::new(NeonFcmaButterfly121f::new(_fft_direction)));
            }
            use crate::neon::NeonButterfly121f;
            Some(Box::new(NeonButterfly121f::new(_fft_direction)))
        }
        #[cfg(not(all(target_arch = "aarch64", feature = "neon")))]
        {
            None
        }
    }

>>>>>>> d45f54d6
    fn radix3(
        n: usize,
        fft_direction: FftDirection,
    ) -> Result<Box<dyn FftExecutor<f32> + Send + Sync>, ZaftError> {
        if n == 3 {
            return Self::butterfly3(fft_direction).map(|x| x.into_fft_executor());
        }
        // Use Radix-3 if divisible by 3
        make_default_radix!(
            n,
            fft_direction,
            Radix3,
            AvxFmaRadix3,
            NeonRadix3,
            NeonFcmaRadix3
        )
    }

    fn radix4(
        n: usize,
        fft_direction: FftDirection,
    ) -> Result<Box<dyn FftExecutor<f32> + Send + Sync>, ZaftError> {
        if n == 4 {
            return Self::butterfly4(fft_direction).map(|x| x.into_fft_executor());
        }
        make_default_radix!(
            n,
            fft_direction,
            Radix4,
            AvxFmaRadix4,
            NeonRadix4,
            NeonFcmaRadix4
        )
    }

    fn radix5(
        n: usize,
        fft_direction: FftDirection,
    ) -> Result<Box<dyn FftExecutor<f32> + Send + Sync>, ZaftError> {
        if n == 5 {
            return Self::butterfly5(fft_direction).map(|x| x.into_fft_executor());
        }
        make_default_radix!(
            n,
            fft_direction,
            Radix5,
            AvxFmaRadix5,
            NeonRadix5,
            NeonFcmaRadix5
        )
    }

    fn radix6(
        n: usize,
        fft_direction: FftDirection,
    ) -> Result<Box<dyn FftExecutor<f32> + Send + Sync>, ZaftError> {
        make_default_radix!(
            n,
            fft_direction,
            Radix6,
            AvxFmaRadix6,
            NeonRadix6,
            NeonFcmaRadix6
        )
    }

    fn radix7(
        n: usize,
        fft_direction: FftDirection,
    ) -> Result<Box<dyn FftExecutor<f32> + Send + Sync>, ZaftError> {
        make_default_radix!(
            n,
            fft_direction,
            Radix7,
            AvxFmaRadix7,
            NeonRadix7,
            NeonFcmaRadix7
        )
    }

    fn radix10(
        n: usize,
        fft_direction: FftDirection,
    ) -> Result<Box<dyn FftExecutor<f32> + Send + Sync>, ZaftError> {
        make_default_radix!(
            n,
            fft_direction,
            Radix10,
            AvxFmaRadix10f,
            NeonRadix10,
            NeonFcmaRadix10
        )
    }

    fn radix11(
        n: usize,
        fft_direction: FftDirection,
    ) -> Result<Box<dyn FftExecutor<f32> + Send + Sync>, ZaftError> {
        make_default_radix!(
            n,
            fft_direction,
            Radix11,
            AvxFmaRadix11,
            NeonRadix11,
            NeonFcmaRadix11
        )
    }

    fn radix13(
        n: usize,
        fft_direction: FftDirection,
    ) -> Result<Box<dyn FftExecutor<f32> + Send + Sync>, ZaftError> {
        make_default_radix!(
            n,
            fft_direction,
            Radix13,
            AvxFmaRadix13,
            NeonRadix13,
            NeonFcmaRadix13
        )
    }

    fn dft(
        n: usize,
        fft_direction: FftDirection,
    ) -> Result<Box<dyn FftExecutor<f32> + Send + Sync>, ZaftError> {
        Dft::new(n, fft_direction).map(|x| Box::new(x) as Box<dyn FftExecutor<f32> + Send + Sync>)
    }

    fn raders(
        convolve_fft: Box<dyn FftExecutor<f32> + Send + Sync>,
        n: usize,
        fft_direction: FftDirection,
    ) -> Result<Box<dyn FftExecutor<f32> + Send + Sync>, ZaftError> {
        #[cfg(all(target_arch = "x86_64", feature = "avx"))]
        {
            if has_valid_avx() && n < (u32::MAX - 100_000u32) as usize {
                use crate::avx::AvxRadersFft;
                unsafe {
                    return AvxRadersFft::new(n, convolve_fft, fft_direction)
                        .map(|x| Box::new(x) as Box<dyn FftExecutor<f32> + Send + Sync>);
                }
            }
        }
        #[cfg(all(target_arch = "aarch64", feature = "neon"))]
        {
            if n < (u32::MAX - 100_000u32) as usize {
                use crate::neon::NeonRadersFft;
                return NeonRadersFft::new(n, convolve_fft, fft_direction)
                    .map(|x| Box::new(x) as Box<dyn FftExecutor<f32> + Send + Sync>);
            }
        }
        use crate::raders::RadersFft;
        RadersFft::new(n, convolve_fft, fft_direction)
            .map(|x| Box::new(x) as Box<dyn FftExecutor<f32> + Send + Sync>)
    }

    fn bluestein(
        convolve_fft: Box<dyn FftExecutor<f32> + Send + Sync>,
        n: usize,
        fft_direction: FftDirection,
    ) -> Result<Box<dyn FftExecutor<f32> + Send + Sync>, ZaftError> {
        BluesteinFft::new(n, convolve_fft, fft_direction)
            .map(|x| Box::new(x) as Box<dyn FftExecutor<f32> + Send + Sync>)
    }

    fn mixed_radix(
        left_fft: Box<dyn FftExecutor<f32> + Send + Sync>,
        right_fft: Box<dyn FftExecutor<f32> + Send + Sync>,
    ) -> Result<Box<dyn FftExecutor<f32> + Send + Sync>, ZaftError> {
        MixedRadix::new(left_fft, right_fft)
            .map(|x| Box::new(x) as Box<dyn FftExecutor<f32> + Send + Sync>)
    }

    #[allow(unused)]
    fn mixed_radix_butterfly2(
        right_fft: Box<dyn FftExecutor<f32> + Send + Sync>,
    ) -> Result<Option<Box<dyn FftExecutor<f32> + Send + Sync>>, ZaftError> {
        #[cfg(all(target_arch = "aarch64", feature = "neon"))]
        {
            #[cfg(feature = "fcma")]
            {
                if std::arch::is_aarch64_feature_detected!("fcma") {
                    use crate::neon::NeonFcmaMixedRadix2f;
                    return NeonFcmaMixedRadix2f::new(right_fft)
                        .map(|x| Some(Box::new(x) as Box<dyn FftExecutor<f32> + Send + Sync>));
                }
            }
            use crate::neon::NeonMixedRadix2f;
            NeonMixedRadix2f::new(right_fft)
                .map(|x| Some(Box::new(x) as Box<dyn FftExecutor<f32> + Send + Sync>))
        }
        #[cfg(not(all(target_arch = "aarch64", feature = "neon")))]
        {
            #[cfg(all(target_arch = "x86_64", feature = "avx"))]
            {
                if has_valid_avx() {
                    use crate::avx::AvxMixedRadix2f;
                    return AvxMixedRadix2f::new(right_fft)
                        .map(|x| Some(Box::new(x) as Box<dyn FftExecutor<f32> + Send + Sync>));
                }
            }
            Ok(None)
        }
    }

    #[allow(unused)]
    fn mixed_radix_butterfly3(
        right_fft: Box<dyn FftExecutor<f32> + Send + Sync>,
    ) -> Result<Option<Box<dyn FftExecutor<f32> + Send + Sync>>, ZaftError> {
        #[cfg(all(target_arch = "aarch64", feature = "neon"))]
        {
            #[cfg(feature = "fcma")]
            {
                if std::arch::is_aarch64_feature_detected!("fcma") {
                    use crate::neon::NeonFcmaMixedRadix3f;
                    return NeonFcmaMixedRadix3f::new(right_fft)
                        .map(|x| Some(Box::new(x) as Box<dyn FftExecutor<f32> + Send + Sync>));
                }
            }
            use crate::neon::NeonMixedRadix3f;
            NeonMixedRadix3f::new(right_fft)
                .map(|x| Some(Box::new(x) as Box<dyn FftExecutor<f32> + Send + Sync>))
        }
        #[cfg(not(all(target_arch = "aarch64", feature = "neon")))]
        {
            #[cfg(all(target_arch = "x86_64", feature = "avx"))]
            {
                if has_valid_avx() {
                    use crate::avx::AvxMixedRadix3f;
                    return AvxMixedRadix3f::new(right_fft)
                        .map(|x| Some(Box::new(x) as Box<dyn FftExecutor<f32> + Send + Sync>));
                }
            }
            Ok(None)
        }
    }

    #[allow(unused)]
    fn mixed_radix_butterfly4(
        right_fft: Box<dyn FftExecutor<f32> + Send + Sync>,
    ) -> Result<Option<Box<dyn FftExecutor<f32> + Send + Sync>>, ZaftError> {
        #[cfg(all(target_arch = "aarch64", feature = "neon"))]
        {
            #[cfg(feature = "fcma")]
            {
                if std::arch::is_aarch64_feature_detected!("fcma") {
                    use crate::neon::NeonFcmaMixedRadix4f;
                    return NeonFcmaMixedRadix4f::new(right_fft)
                        .map(|x| Some(Box::new(x) as Box<dyn FftExecutor<f32> + Send + Sync>));
                }
            }
            use crate::neon::NeonMixedRadix4f;
            NeonMixedRadix4f::new(right_fft)
                .map(|x| Some(Box::new(x) as Box<dyn FftExecutor<f32> + Send + Sync>))
        }
        #[cfg(not(all(target_arch = "aarch64", feature = "neon")))]
        {
            #[cfg(all(target_arch = "x86_64", feature = "avx"))]
            {
                if has_valid_avx() {
                    use crate::avx::AvxMixedRadix4f;
                    return AvxMixedRadix4f::new(right_fft)
                        .map(|x| Some(Box::new(x) as Box<dyn FftExecutor<f32> + Send + Sync>));
                }
            }
            Ok(None)
        }
    }

    #[allow(unused)]
    fn mixed_radix_butterfly5(
        right_fft: Box<dyn FftExecutor<f32> + Send + Sync>,
    ) -> Result<Option<Box<dyn FftExecutor<f32> + Send + Sync>>, ZaftError> {
        #[cfg(all(target_arch = "aarch64", feature = "neon"))]
        {
            #[cfg(feature = "fcma")]
            {
                if std::arch::is_aarch64_feature_detected!("fcma") {
                    use crate::neon::NeonFcmaMixedRadix5f;
                    return NeonFcmaMixedRadix5f::new(right_fft)
                        .map(|x| Some(Box::new(x) as Box<dyn FftExecutor<f32> + Send + Sync>));
                }
            }
            use crate::neon::NeonMixedRadix5f;
            NeonMixedRadix5f::new(right_fft)
                .map(|x| Some(Box::new(x) as Box<dyn FftExecutor<f32> + Send + Sync>))
        }
        #[cfg(not(all(target_arch = "aarch64", feature = "neon")))]
        {
            #[cfg(all(target_arch = "x86_64", feature = "avx"))]
            {
                if has_valid_avx() {
                    use crate::avx::AvxMixedRadix5f;
                    return AvxMixedRadix5f::new(right_fft)
                        .map(|x| Some(Box::new(x) as Box<dyn FftExecutor<f32> + Send + Sync>));
                }
            }
            Ok(None)
        }
    }

    #[allow(unused)]
    fn mixed_radix_butterfly6(
        right_fft: Box<dyn FftExecutor<f32> + Send + Sync>,
    ) -> Result<Option<Box<dyn FftExecutor<f32> + Send + Sync>>, ZaftError> {
        #[cfg(all(target_arch = "aarch64", feature = "neon"))]
        {
            #[cfg(feature = "fcma")]
            {
                if std::arch::is_aarch64_feature_detected!("fcma") {
                    use crate::neon::NeonFcmaMixedRadix6f;
                    return NeonFcmaMixedRadix6f::new(right_fft)
                        .map(|x| Some(Box::new(x) as Box<dyn FftExecutor<f32> + Send + Sync>));
                }
            }
            use crate::neon::NeonMixedRadix6f;
            NeonMixedRadix6f::new(right_fft)
                .map(|x| Some(Box::new(x) as Box<dyn FftExecutor<f32> + Send + Sync>))
        }
        #[cfg(not(all(target_arch = "aarch64", feature = "neon")))]
        {
            #[cfg(all(target_arch = "x86_64", feature = "avx"))]
            {
                if has_valid_avx() {
                    use crate::avx::AvxMixedRadix6f;
                    return AvxMixedRadix6f::new(right_fft)
                        .map(|x| Some(Box::new(x) as Box<dyn FftExecutor<f32> + Send + Sync>));
                }
            }
            Ok(None)
        }
    }

    #[allow(unused)]
    fn mixed_radix_butterfly7(
        right_fft: Box<dyn FftExecutor<f32> + Send + Sync>,
    ) -> Result<Option<Box<dyn FftExecutor<f32> + Send + Sync>>, ZaftError> {
        #[cfg(all(target_arch = "aarch64", feature = "neon"))]
        {
            #[cfg(feature = "fcma")]
            {
                if std::arch::is_aarch64_feature_detected!("fcma") {
                    use crate::neon::NeonFcmaMixedRadix7f;
                    return NeonFcmaMixedRadix7f::new(right_fft)
                        .map(|x| Some(Box::new(x) as Box<dyn FftExecutor<f32> + Send + Sync>));
                }
            }
            use crate::neon::NeonMixedRadix7f;
            NeonMixedRadix7f::new(right_fft)
                .map(|x| Some(Box::new(x) as Box<dyn FftExecutor<f32> + Send + Sync>))
        }
        #[cfg(not(all(target_arch = "aarch64", feature = "neon")))]
        {
            #[cfg(all(target_arch = "x86_64", feature = "avx"))]
            {
                if has_valid_avx() {
                    use crate::avx::AvxMixedRadix7f;
                    return AvxMixedRadix7f::new(right_fft)
                        .map(|x| Some(Box::new(x) as Box<dyn FftExecutor<f32> + Send + Sync>));
                }
            }
            Ok(None)
        }
    }

    #[allow(unused)]
    fn mixed_radix_butterfly8(
        right_fft: Box<dyn FftExecutor<f32> + Send + Sync>,
    ) -> Result<Option<Box<dyn FftExecutor<f32> + Send + Sync>>, ZaftError> {
        #[cfg(all(target_arch = "aarch64", feature = "neon"))]
        {
            #[cfg(feature = "fcma")]
            {
                if std::arch::is_aarch64_feature_detected!("fcma") {
                    use crate::neon::NeonFcmaMixedRadix8f;
                    return NeonFcmaMixedRadix8f::new(right_fft)
                        .map(|x| Some(Box::new(x) as Box<dyn FftExecutor<f32> + Send + Sync>));
                }
            }
            use crate::neon::NeonMixedRadix8f;
            NeonMixedRadix8f::new(right_fft)
                .map(|x| Some(Box::new(x) as Box<dyn FftExecutor<f32> + Send + Sync>))
        }
        #[cfg(not(all(target_arch = "aarch64", feature = "neon")))]
        {
            #[cfg(all(target_arch = "x86_64", feature = "avx"))]
            {
                if has_valid_avx() {
                    use crate::avx::AvxMixedRadix8f;
                    return AvxMixedRadix8f::new(right_fft)
                        .map(|x| Some(Box::new(x) as Box<dyn FftExecutor<f32> + Send + Sync>));
                }
            }
            Ok(None)
        }
    }

    #[allow(unused)]
    fn mixed_radix_butterfly9(
        right_fft: Box<dyn FftExecutor<f32> + Send + Sync>,
    ) -> Result<Option<Box<dyn FftExecutor<f32> + Send + Sync>>, ZaftError> {
        #[cfg(all(target_arch = "aarch64", feature = "neon"))]
        {
            #[cfg(feature = "fcma")]
            {
                if std::arch::is_aarch64_feature_detected!("fcma") {
                    use crate::neon::NeonFcmaMixedRadix9f;
                    return NeonFcmaMixedRadix9f::new(right_fft)
                        .map(|x| Some(Box::new(x) as Box<dyn FftExecutor<f32> + Send + Sync>));
                }
            }
            use crate::neon::NeonMixedRadix9f;
            NeonMixedRadix9f::new(right_fft)
                .map(|x| Some(Box::new(x) as Box<dyn FftExecutor<f32> + Send + Sync>))
        }
        #[cfg(not(all(target_arch = "aarch64", feature = "neon")))]
        {
            #[cfg(all(target_arch = "x86_64", feature = "avx"))]
            {
                if has_valid_avx() {
                    use crate::avx::AvxMixedRadix9f;
                    return AvxMixedRadix9f::new(right_fft)
                        .map(|x| Some(Box::new(x) as Box<dyn FftExecutor<f32> + Send + Sync>));
                }
            }
            Ok(None)
        }
    }

    #[allow(unused)]
    fn mixed_radix_butterfly10(
        right_fft: Box<dyn FftExecutor<f32> + Send + Sync>,
    ) -> Result<Option<Box<dyn FftExecutor<f32> + Send + Sync>>, ZaftError> {
        #[cfg(all(target_arch = "aarch64", feature = "neon"))]
        {
            #[cfg(feature = "fcma")]
            {
                if std::arch::is_aarch64_feature_detected!("fcma") {
                    use crate::neon::NeonFcmaMixedRadix10f;
                    return NeonFcmaMixedRadix10f::new(right_fft)
                        .map(|x| Some(Box::new(x) as Box<dyn FftExecutor<f32> + Send + Sync>));
                }
            }
            use crate::neon::NeonMixedRadix10f;
            NeonMixedRadix10f::new(right_fft)
                .map(|x| Some(Box::new(x) as Box<dyn FftExecutor<f32> + Send + Sync>))
        }
        #[cfg(not(all(target_arch = "aarch64", feature = "neon")))]
        {
            #[cfg(all(target_arch = "x86_64", feature = "avx"))]
            {
                if has_valid_avx() {
                    use crate::avx::AvxMixedRadix10f;
                    return AvxMixedRadix10f::new(right_fft)
                        .map(|x| Some(Box::new(x) as Box<dyn FftExecutor<f32> + Send + Sync>));
                }
            }
            Ok(None)
        }
    }

    #[allow(unused)]
    fn mixed_radix_butterfly11(
        right_fft: Box<dyn FftExecutor<f32> + Send + Sync>,
    ) -> Result<Option<Box<dyn FftExecutor<f32> + Send + Sync>>, ZaftError> {
        #[cfg(all(target_arch = "aarch64", feature = "neon"))]
        {
            #[cfg(feature = "fcma")]
            {
                if std::arch::is_aarch64_feature_detected!("fcma") {
                    use crate::neon::NeonFcmaMixedRadix11f;
                    return NeonFcmaMixedRadix11f::new(right_fft)
                        .map(|x| Some(Box::new(x) as Box<dyn FftExecutor<f32> + Send + Sync>));
                }
            }
            use crate::neon::NeonMixedRadix11f;
            NeonMixedRadix11f::new(right_fft)
                .map(|x| Some(Box::new(x) as Box<dyn FftExecutor<f32> + Send + Sync>))
        }
        #[cfg(not(all(target_arch = "aarch64", feature = "neon")))]
        {
            #[cfg(all(target_arch = "x86_64", feature = "avx"))]
            {
                if has_valid_avx() {
                    use crate::avx::AvxMixedRadix11f;
                    return AvxMixedRadix11f::new(right_fft)
                        .map(|x| Some(Box::new(x) as Box<dyn FftExecutor<f32> + Send + Sync>));
                }
            }
            Ok(None)
        }
    }

    #[allow(unused)]
    fn mixed_radix_butterfly12(
        right_fft: Box<dyn FftExecutor<f32> + Send + Sync>,
    ) -> Result<Option<Box<dyn FftExecutor<f32> + Send + Sync>>, ZaftError> {
        #[cfg(all(target_arch = "aarch64", feature = "neon"))]
        {
            #[cfg(feature = "fcma")]
            {
                if std::arch::is_aarch64_feature_detected!("fcma") {
                    use crate::neon::NeonFcmaMixedRadix12f;
                    return NeonFcmaMixedRadix12f::new(right_fft)
                        .map(|x| Some(Box::new(x) as Box<dyn FftExecutor<f32> + Send + Sync>));
                }
            }
            use crate::neon::NeonMixedRadix12f;
            NeonMixedRadix12f::new(right_fft)
                .map(|x| Some(Box::new(x) as Box<dyn FftExecutor<f32> + Send + Sync>))
        }
        #[cfg(not(all(target_arch = "aarch64", feature = "neon")))]
        {
            #[cfg(all(target_arch = "x86_64", feature = "avx"))]
            {
                if has_valid_avx() {
                    use crate::avx::AvxMixedRadix12f;
                    return AvxMixedRadix12f::new(right_fft)
                        .map(|x| Some(Box::new(x) as Box<dyn FftExecutor<f32> + Send + Sync>));
                }
            }
            Ok(None)
        }
    }

    #[allow(unused)]
    fn mixed_radix_butterfly13(
        right_fft: Box<dyn FftExecutor<f32> + Send + Sync>,
    ) -> Result<Option<Box<dyn FftExecutor<f32> + Send + Sync>>, ZaftError> {
        #[cfg(all(target_arch = "aarch64", feature = "neon"))]
        {
            #[cfg(feature = "fcma")]
            {
                if std::arch::is_aarch64_feature_detected!("fcma") {
                    use crate::neon::NeonFcmaMixedRadix13f;
                    return NeonFcmaMixedRadix13f::new(right_fft)
                        .map(|x| Some(Box::new(x) as Box<dyn FftExecutor<f32> + Send + Sync>));
                }
            }
            use crate::neon::NeonMixedRadix13f;
            NeonMixedRadix13f::new(right_fft)
                .map(|x| Some(Box::new(x) as Box<dyn FftExecutor<f32> + Send + Sync>))
        }
        #[cfg(not(all(target_arch = "aarch64", feature = "neon")))]
        {
            #[cfg(all(target_arch = "x86_64", feature = "avx"))]
            {
                if has_valid_avx() {
                    use crate::avx::AvxMixedRadix13f;
                    return AvxMixedRadix13f::new(right_fft)
                        .map(|x| Some(Box::new(x) as Box<dyn FftExecutor<f32> + Send + Sync>));
                }
            }
            Ok(None)
        }
    }

    #[allow(unused)]
    fn mixed_radix_butterfly16(
        right_fft: Box<dyn FftExecutor<f32> + Send + Sync>,
    ) -> Result<Option<Box<dyn FftExecutor<f32> + Send + Sync>>, ZaftError> {
        #[cfg(all(target_arch = "aarch64", feature = "neon"))]
        {
            #[cfg(feature = "fcma")]
            {
                if std::arch::is_aarch64_feature_detected!("fcma") {
                    use crate::neon::NeonFcmaMixedRadix16f;
                    return NeonFcmaMixedRadix16f::new(right_fft)
                        .map(|x| Some(Box::new(x) as Box<dyn FftExecutor<f32> + Send + Sync>));
                }
            }
            use crate::neon::NeonMixedRadix16f;
            NeonMixedRadix16f::new(right_fft)
                .map(|x| Some(Box::new(x) as Box<dyn FftExecutor<f32> + Send + Sync>))
        }
        #[cfg(not(all(target_arch = "aarch64", feature = "neon")))]
        {
            #[cfg(all(target_arch = "x86_64", feature = "avx"))]
            {
                if has_valid_avx() {
                    use crate::avx::AvxMixedRadix16f;
                    return AvxMixedRadix16f::new(right_fft)
                        .map(|x| Some(Box::new(x) as Box<dyn FftExecutor<f32> + Send + Sync>));
                }
            }
            Ok(None)
        }
    }

    fn good_thomas(
        left_fft: Box<dyn FftExecutor<f32> + Send + Sync>,
        right_fft: Box<dyn FftExecutor<f32> + Send + Sync>,
    ) -> Result<Box<dyn FftExecutor<f32> + Send + Sync>, ZaftError> {
        let length = left_fft.length() * right_fft.length();
        if length < (u16::MAX - 100) as usize {
            return GoodThomasSmallFft::new(left_fft, right_fft)
                .map(|x| Box::new(x) as Box<dyn FftExecutor<f32> + Send + Sync>);
        }
        GoodThomasFft::new(left_fft, right_fft)
            .map(|x| Box::new(x) as Box<dyn FftExecutor<f32> + Send + Sync>)
    }
}<|MERGE_RESOLUTION|>--- conflicted
+++ resolved
@@ -191,12 +191,9 @@
     fn butterfly100(
         fft_direction: FftDirection,
     ) -> Option<Box<dyn CompositeFftExecutor<T> + Send + Sync>>;
-<<<<<<< HEAD
-=======
     fn butterfly121(
         fft_direction: FftDirection,
     ) -> Option<Box<dyn CompositeFftExecutor<T> + Send + Sync>>;
->>>>>>> d45f54d6
     fn radix3(
         n: usize,
         fft_direction: FftDirection,
@@ -814,8 +811,6 @@
         }
     }
 
-<<<<<<< HEAD
-=======
     fn butterfly121(
         _fft_direction: FftDirection,
     ) -> Option<Box<dyn CompositeFftExecutor<f32> + Send + Sync>> {
@@ -840,7 +835,6 @@
         }
     }
 
->>>>>>> d45f54d6
     fn radix3(
         n: usize,
         fft_direction: FftDirection,
