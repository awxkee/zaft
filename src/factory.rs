--- conflicted
+++ resolved
@@ -69,7 +69,6 @@
                 }
             })
             .clone())
-<<<<<<< HEAD
     }};
 }
 
@@ -108,46 +107,6 @@
     }};
 }
 
-=======
-    }};
-}
-
-macro_rules! make_composite_butterfly {
-    ($fft_direction: expr, $scalar_name: ident, $avx_name: ident, $neon_name: ident, $fcma_name: ident) => {{
-        static Q: OnceLock<Arc<dyn CompositeFftExecutor<f32> + Send + Sync>> = OnceLock::new();
-        static B: OnceLock<Arc<dyn CompositeFftExecutor<f32> + Send + Sync>> = OnceLock::new();
-        let selector = match $fft_direction {
-            FftDirection::Forward => &Q,
-            FftDirection::Inverse => &B,
-        };
-        Ok(selector
-            .get_or_init(|| {
-                #[cfg(all(target_arch = "aarch64", feature = "neon"))]
-                {
-                    #[cfg(feature = "fcma")]
-                    if std::arch::is_aarch64_feature_detected!("fcma") {
-                        use crate::neon::$fcma_name;
-                        return Arc::new($fcma_name::new($fft_direction));
-                    }
-                    use crate::neon::$neon_name;
-                    Arc::new($neon_name::new($fft_direction))
-                }
-                #[cfg(not(all(target_arch = "aarch64", feature = "neon")))]
-                {
-                    #[cfg(all(target_arch = "x86_64", feature = "avx"))]
-                    if has_valid_avx() {
-                        use crate::avx::$avx_name;
-                        return Arc::new($avx_name::new($fft_direction));
-                    }
-                    use crate::butterflies::$scalar_name;
-                    Arc::new($scalar_name::new($fft_direction))
-                }
-            })
-            .clone())
-    }};
-}
-
->>>>>>> 6b8e941d
 macro_rules! make_optional_butterfly {
     ($ftype: ident, $fft_direction: expr, $avx_name: ident, $neon_name: ident, $fcma_name: ident) => {{
         static Q: OnceLock<Option<Arc<dyn $ftype<f32> + Send + Sync>>> = OnceLock::new();
@@ -314,15 +273,12 @@
     fn butterfly121(
         fft_direction: FftDirection,
     ) -> Option<Arc<dyn CompositeFftExecutor<T> + Send + Sync>>;
-<<<<<<< HEAD
-=======
     fn butterfly128(
         fft_direction: FftDirection,
     ) -> Option<Arc<dyn CompositeFftExecutor<T> + Send + Sync>>;
     fn butterfly256(
         fft_direction: FftDirection,
     ) -> Option<Arc<dyn CompositeFftExecutor<T> + Send + Sync>>;
->>>>>>> 6b8e941d
     fn radix3(
         n: usize,
         fft_direction: FftDirection,
@@ -878,8 +834,6 @@
             NeonButterfly121f,
             NeonFcmaButterfly121f
         )
-<<<<<<< HEAD
-=======
     }
 
     fn butterfly128(
@@ -911,7 +865,6 @@
         {
             None
         }
->>>>>>> 6b8e941d
     }
 
     fn radix3(
