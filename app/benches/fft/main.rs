--- conflicted
+++ resolved
@@ -271,7 +271,7 @@
         };
     }
 
-    check_power_group(c, 1920, "Full HD".to_string());
+    // check_power_group(c, 1920, "Full HD".to_string());
     // check_power_group(c, 1000, "power 10".to_string());
     // check_power_group(c, 11 * 11 * 11, "power 11".to_string());
     // check_power_group(c, 13 * 13 * 13, "power 13".to_string());
@@ -280,103 +280,6 @@
     // check_power_group(c, 7 * 7 * 7 * 7, "power 7".to_string());
     // check_power_group(c, 3usize.pow(9), "3^9".to_string());
 
-<<<<<<< HEAD
-    c.bench_function("rustfft prime 1201", |b| {
-        let plan = FftPlanner::new().plan_fft_forward(input_1201.len());
-        let mut working = input_1201.to_vec();
-        b.iter(|| {
-            plan.process(&mut working);
-        })
-    });
-
-    c.bench_function("zaft prime 1201", |b| {
-        let plan = Zaft::make_inverse_fft_f64(input_1201.len()).unwrap();
-        let mut working = input_1201.to_vec();
-        b.iter(|| {
-            plan.execute(&mut working).unwrap();
-        })
-    });
-
-    c.bench_function("rustfft prime f32 1201", |b| {
-        let plan = FftPlanner::new().plan_fft_forward(input_1201.len());
-        let s = input_1201
-            .iter()
-            .map(|&x| Complex::new(x.re as f32, x.im as f32))
-            .collect::<Vec<_>>();
-        let mut working = s.to_vec();
-        b.iter(|| {
-            plan.process(&mut working);
-        })
-    });
-
-    c.bench_function("zaft prime f32 1201", |b| {
-        let plan = Zaft::make_inverse_fft_f32(input_1201.len()).unwrap();
-        let s = input_1201
-            .iter()
-            .map(|&x| Complex::new(x.re as f32, x.im as f32))
-            .collect::<Vec<_>>();
-        let mut working = s.to_vec();
-        b.iter(|| {
-            plan.execute(&mut working).unwrap();
-        })
-    });
-
-    c.bench_function("rustfft 900", |b| {
-        let plan = FftPlanner::new().plan_fft_forward(input_900.len());
-        let mut working = input_900.to_vec();
-        b.iter(|| {
-            plan.process(&mut working);
-        })
-    });
-
-    c.bench_function("zaft 900", |b| {
-        let plan = Zaft::make_inverse_fft_f64(input_900.len()).unwrap();
-        let mut working = input_900.to_vec();
-        b.iter(|| {
-            plan.execute(&mut working).unwrap();
-        })
-    });
-
-    c.bench_function("rustfft 900s", |b| {
-        let plan = FftPlanner::new().plan_fft_forward(input_900.len());
-        let s = input_900
-            .iter()
-            .map(|&x| Complex::new(x.re as f32, x.im as f32))
-            .collect::<Vec<_>>();
-        let mut working = s.to_vec();
-        b.iter(|| {
-            plan.process(&mut working);
-        })
-    });
-
-    c.bench_function("zaft 900s", |b| {
-        let plan = Zaft::make_inverse_fft_f32(input_900.len()).unwrap();
-        let s = input_900
-            .iter()
-            .map(|&x| Complex::new(x.re as f32, x.im as f32))
-            .collect::<Vec<_>>();
-        let mut working = s.to_vec();
-        b.iter(|| {
-            plan.execute(&mut working).unwrap();
-        })
-    });
-
-    c.bench_function("rustfft 1296", |b| {
-        let plan = FftPlanner::new().plan_fft_forward(input_1296.len());
-        let mut working = input_1296.to_vec();
-        b.iter(|| {
-            plan.process(&mut working);
-        })
-    });
-
-    c.bench_function("zaft 1296", |b| {
-        let plan = Zaft::make_inverse_fft_f32(input_1296.len()).unwrap();
-        let mut working = input_1296.to_vec();
-        b.iter(|| {
-            plan.execute(&mut working).unwrap();
-        })
-    });
-=======
     // c.bench_function("rustfft prime 1201", |b| {
     //     let plan = FftPlanner::new().plan_fft_forward(input_1201.len());
     //     let mut working = input_1201.to_vec();
@@ -472,7 +375,6 @@
     //         plan.execute(&mut working).unwrap();
     //     })
     // });
->>>>>>> 6b8e941d
 
     c.bench_function("rustfft power2", |b| {
         let plan = FftPlanner::new().plan_fft_forward(input_power2.len());
