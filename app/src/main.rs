// #![feature(duration_millis_float)]
/*
 * // Copyright (c) Radzivon Bartoshyk 6/2025. All rights reserved.
 * //
 * // Redistribution and use in source and binary forms, with or without modification,
 * // are permitted provided that the following conditions are met:
 * //
 * // 1.  Redistributions of source code must retain the above copyright notice, this
 * // list of conditions and the following disclaimer.
 * //
 * // 2.  Redistributions in binary form must reproduce the above copyright notice,
 * // this list of conditions and the following disclaimer in the documentation
 * // and/or other materials provided with the distribution.
 * //
 * // 3.  Neither the name of the copyright holder nor the names of its
 * // contributors may be used to endorse or promote products derived from
 * // this software without specific prior written permission.
 * //
 * // THIS SOFTWARE IS PROVIDED BY THE COPYRIGHT HOLDERS AND CONTRIBUTORS "AS IS"
 * // AND ANY EXPRESS OR IMPLIED WARRANTIES, INCLUDING, BUT NOT LIMITED TO, THE
 * // IMPLIED WARRANTIES OF MERCHANTABILITY AND FITNESS FOR A PARTICULAR PURPOSE ARE
 * // DISCLAIMED. IN NO EVENT SHALL THE COPYRIGHT HOLDER OR CONTRIBUTORS BE LIABLE
 * // FOR ANY DIRECT, INDIRECT, INCIDENTAL, SPECIAL, EXEMPLARY, OR CONSEQUENTIAL
 * // DAMAGES (INCLUDING, BUT NOT LIMITED TO, PROCUREMENT OF SUBSTITUTE GOODS OR
 * // SERVICES; LOSS OF USE, DATA, OR PROFITS; OR BUSINESS INTERRUPTION) HOWEVER
 * // CAUSED AND ON ANY THEORY OF LIABILITY, WHETHER IN CONTRACT, STRICT LIABILITY,
 * // OR TORT (INCLUDING NEGLIGENCE OR OTHERWISE) ARISING IN ANY WAY OUT OF THE USE
 * // OF THIS SOFTWARE, EVEN IF ADVISED OF THE POSSIBILITY OF SUCH DAMAGE.
 */
// #![feature(duration_millis_float)]
extern crate core;

use criterion::{BatchSize, Criterion};
use rand::Rng;
use realfft::RealFftPlanner;
use rustfft::FftPlanner;
use rustfft::num_complex::Complex;
use std::fmt::format;
<<<<<<< HEAD
use std::time::Instant;
=======
use std::hint::black_box;
use std::time::{Duration, Instant};
>>>>>>> d45f54d6
use zaft::Zaft;

fn check_power_group(c: &mut Criterion, n: usize, group: String) {
    let mut input_power = vec![Complex::<f32>::default(); n];
    for z in input_power.iter_mut() {
        *z = Complex {
            re: rand::rng().random(),
            im: rand::rng().random(),
        };
    }

    c.bench_function(format!("zaft {group}s").as_str(), |b| {
        let plan = Zaft::make_inverse_fft_f32(input_power.len()).unwrap();
        let s = input_power
            .iter()
            .map(|&x| Complex::new(x.re as f32, x.im as f32))
            .collect::<Vec<_>>();
        let mut working = s.to_vec();
        b.iter(|| {
            plan.execute(&mut working).unwrap();
        })
    });
}

fn check_power_groups(c: &mut Criterion, n: usize, group: String) {
    let mut input_power = vec![Complex::<f32>::default(); n];
    for z in input_power.iter_mut() {
        *z = Complex {
            re: rand::rng().random(),
            im: rand::rng().random(),
        };
    }

    c.bench_function(format!("zaft {group}s").as_str(), |b| {
        let plan = Zaft::make_inverse_fft_f32(input_power.len()).unwrap();
        let s = input_power
            .iter()
            .map(|&x| Complex::new(x.re as f32, x.im as f32))
            .collect::<Vec<_>>();
        let mut working = s.to_vec();
        b.iter(|| {
            plan.execute(&mut working).unwrap();
        })
    });
}

pub fn bench_zaft_averages(c: &mut Criterion) {
    c.bench_function("zaft avg1", |b| {
        b.iter_batched(
            || {
                // Prepare all inputs and FFT plans
                (500..=1500)
                    .map(|n| {
                        let input: Vec<Complex<f32>> =
                            (0..n).map(|i| Complex::new(i as f32, 0.0)).collect();
                        let fft = Zaft::make_forward_fft_f32(n).unwrap();
                        (input, fft)
                    })
                    .collect::<Vec<_>>()
            },
            |mut plans_and_inputs| {
                // Execute FFTs for all sizes
                for (input, fft) in plans_and_inputs.iter() {
                    let mut c = input.to_vec();
                    fft.execute(&mut c)
                        .expect(format!("Failed to execute {}", input.len()).as_str());
                }
            },
            BatchSize::LargeInput,
        );
    });
}

fn main() {
<<<<<<< HEAD
    let mut data = vec![Complex::new(0.0019528865, 0.); 200];
    let mut c = Criterion::default().sample_size(10);
    // bench_zaft_averages(&mut c);
    check_power_group(&mut c, 192, "192".to_string());
    // for i in 3..15 {
    //     check_power_groups(
    //         &mut c,
    //         25 * 2usize.pow(i),
    //         format!("size {}, power {i}", 25 * 2usize.pow(i)),
    //     );
    // }
    // for i in 1..5 {
    //     check_power_groups(
    //         &mut c,
    //         48 * 3usize.pow(i),
    //         format!("size {}", 48 * 3usize.pow(i)),
    //     );
    // }
    // check_power_groups(&mut c, 432, "432".to_string());
    // check_power_groups(&mut c, 576, "576".to_string());
    // check_power_groups(&mut c, 1152, "1152".to_string());
    // check_power_groups(&mut c, 1728, "1728".to_string());
=======
    let mut data = vec![Complex::new(0.0019528865, 0.); 450];
    let mut c = Criterion::default()
        .sample_size(10)
        .warm_up_time(Duration::from_millis(135))
        .measurement_time(Duration::from_millis(135));
    // bench_zaft_averages(&mut c);
    check_power_groups(&mut c, 66, "66".to_string());
    check_power_groups(&mut c, 110, "110".to_string());
    check_power_groups(&mut c, 22, "22".to_string());
    check_power_groups(&mut c, 88, "88".to_string());
    check_power_groups(&mut c, 242, "242".to_string());
    check_power_groups(&mut c, 220, "220".to_string());
    check_power_groups(&mut c, 198, "198".to_string());
    check_power_groups(&mut c, 187, "187".to_string());
    check_power_groups(&mut c, 154, "154".to_string());
    check_power_groups(&mut c, 451, "451".to_string());
    check_power_groups(&mut c, 1166, "1166".to_string());
    check_power_groups(&mut c, 1617, "1617".to_string());
    check_power_groups(&mut c, 1936, "1936".to_string());
    // check_power_groups(&mut c, 11usize.pow(4), "11^4".to_string());
    // for i in 2..24 {
    //     check_power_group(
    //         &mut c,
    //         13usize.pow(3) * i,
    //         format!("size {}, 13^3 mul {i}", 13usize.pow(3) * i),
    //     );
    // }
    // for i in 2..8 {
    //     check_power_group(
    //         &mut c,
    //         5usize.pow(2) * 7usize.pow(i),
    //         format!("size {}, 7 power {i}", 5usize.pow(2) * 7usize.pow(i)),
    //     );
    // }
    // for i in 2..8 {
    //     check_power_group(
    //         &mut c,
    //         7usize.pow(2) * 5usize.pow(i),
    //         format!("size {}, 5 power {i}", 7usize.pow(2) * 5usize.pow(i)),
    //     );
    // }
>>>>>>> d45f54d6
    // for (k, z) in data.iter_mut().enumerate() {
    //     *z = data0[k % data0.len()];
    // }
    for (i, chunk) in data.iter_mut().enumerate() {
        *chunk = Complex::new(-0.19528865 + i as f64 * 0.1, 0.0019528865 - i as f64 * 0.1);
    }
    // data = [
    //     Complex {
    //         re: 0.20984626,
    //         im: 0.7396121,
    //     },
    //     Complex {
    //         re: -0.7039449,
    //         im: 0.7016792,
    //     },
    //     Complex {
    //         re: 0.14677572,
    //         im: 0.19478798,
    //     },
    //     Complex {
    //         re: -0.4070065,
    //         im: 0.14004087,
    //     },
    //     Complex {
    //         re: 0.050101757,
    //         im: 0.15234244,
    //     },
    //     Complex {
    //         re: -0.67406917,
    //         im: 0.3613348,
    //     },
    // ]
    // .to_vec();
    // //
    // let mut real_data = data.iter().map(|x| x.re).collect::<Vec<_>>();
    // let mut real_data_clone = real_data.to_vec();
    // let real_data_ref = real_data.clone();
    //
    // println!("real data {:?}", real_data);
    //
    // let forward_r2c = Zaft::make_r2c_fft_f32(data.len()).unwrap();
    // let inverse_r2c = Zaft::make_c2r_fft_f32(data.len()).unwrap();
    //
    // let mut complex_data = vec![Complex::<f32>::default(); data.len() / 2 + 1];
    // forward_r2c.execute(&real_data, &mut complex_data).unwrap();
    // // println!("r2c {:?}", complex_data);
    // inverse_r2c.execute(&complex_data, &mut real_data).unwrap();
    //
    // real_data = real_data
    //     .iter()
    //     .map(|&x| x * (1.0 / real_data.len() as f32))
    //     .collect();
    //
    // println!("c2r {:?}", real_data);
    //
    // let r_r2c = RealFftPlanner::new().plan_fft_forward(real_data.len());
    // let r_c2r = RealFftPlanner::new().plan_fft_inverse(real_data.len());
    // r_r2c
    //     .process(&mut real_data_clone, &mut complex_data)
    //     .unwrap();
    // r_c2r.process(&mut complex_data, &mut real_data).unwrap();
    //
    // real_data = real_data
    //     .iter()
    //     .map(|&x| x * (1.0 / real_data.len() as f32))
    //     .collect();
    //
    // real_data
    //     .iter()
    //     .zip(real_data_ref)
    //     .enumerate()
    //     .for_each(|(idx, (a, b))| {
    //         assert!((a - b).abs() < 1e-2, "a_re {}, b_re {} at {idx}", a, b);
    //     });

    let o_data = data.clone();
    //
    let mut cvt = data.clone();
    //
    // let mut planner = FftPlanner::<f32>::new();
    //
    // for i in 1..1500 {
    //     let mut data = vec![Complex::<f32>::default(); i];
    //     for (k, z) in data.iter_mut().enumerate() {
    //         *z = data0[k % data0.len()];
    //     }
    //     let forward = Zaft::make_forward_fft_f32(data.len()).unwrap();
    //     let new_plan = planner.plan_fft_forward(data.len());
    //     let s0 = Instant::now();
    //     forward.execute(&mut data).unwrap();
    //     let elapsed1 = s0.elapsed();
    //
    //     let s1 = Instant::now();
    //     new_plan.process(&mut data);
    //     let elapsed2 = s1.elapsed();
    //     let diff = elapsed1.as_millis_f32() / elapsed2.as_millis_f32();
    //     if diff > 1.6 {
    //         println!("Timescale was {diff} on {i}");
    //     }
    // }

    let forward = Zaft::make_forward_fft_f64(cvt.len()).unwrap();
    let inverse = Zaft::make_inverse_fft_f64(cvt.len()).unwrap();

    let mut planner = FftPlanner::<f64>::new();

    let planned_fft = planner.plan_fft_forward(data.len());
    let planned_fft_inv = planner.plan_fft_inverse(data.len());

    forward.execute(&mut data).unwrap();
    planned_fft.process(&mut cvt);

    println!("Rust fft forward -----");

    // for (i, val) in cvt.iter().enumerate() {
    //     println!("X[{}] = {}", i, val);
    // }

    data = data
        .iter()
        .map(|&x| x * (1.0 / f64::sqrt(data.len() as f64)))
        .collect();
    cvt = cvt
        .iter()
        .map(|&x| x * (1.0 / f64::sqrt(cvt.len() as f64)))
        .collect();

    println!("Mine inverse -----");

    // assert_eq!(cvt, data);

    inverse.execute(&mut data).unwrap();

    data = data
        .iter()
        .map(|&x| x * (1.0 / f64::sqrt(data.len() as f64)))
        .collect();

    // for (i, val) in data.iter().enumerate() {
    //     println!("X[{}] = {}", i, val);
    // }

    println!("Rust fft inv -----");

    planned_fft_inv.process(&mut cvt);
    cvt = cvt
        .iter()
        .map(|&x| x * (1.0 / f64::sqrt(cvt.len() as f64)))
        .collect();

    // for (i, val) in cvt.iter().enumerate() {
    //     println!("X[{}] = {}", i, val);
    // }

    data.iter()
        .zip(o_data)
        .enumerate()
        .for_each(|(idx, (a, b))| {
            assert!(
                (a.re - b.re).abs() < 1e-3,
                "a_re {}, b_re {} at {idx}",
                a.re,
                b.re
            );
            assert!(
                (a.im - b.im).abs() < 1e-3,
                "a_im {}, b_im {} at {idx}",
                a.im,
                b.im
            );
        });
}<|MERGE_RESOLUTION|>--- conflicted
+++ resolved
@@ -36,12 +36,8 @@
 use rustfft::FftPlanner;
 use rustfft::num_complex::Complex;
 use std::fmt::format;
-<<<<<<< HEAD
-use std::time::Instant;
-=======
 use std::hint::black_box;
 use std::time::{Duration, Instant};
->>>>>>> d45f54d6
 use zaft::Zaft;
 
 fn check_power_group(c: &mut Criterion, n: usize, group: String) {
@@ -116,30 +112,6 @@
 }
 
 fn main() {
-<<<<<<< HEAD
-    let mut data = vec![Complex::new(0.0019528865, 0.); 200];
-    let mut c = Criterion::default().sample_size(10);
-    // bench_zaft_averages(&mut c);
-    check_power_group(&mut c, 192, "192".to_string());
-    // for i in 3..15 {
-    //     check_power_groups(
-    //         &mut c,
-    //         25 * 2usize.pow(i),
-    //         format!("size {}, power {i}", 25 * 2usize.pow(i)),
-    //     );
-    // }
-    // for i in 1..5 {
-    //     check_power_groups(
-    //         &mut c,
-    //         48 * 3usize.pow(i),
-    //         format!("size {}", 48 * 3usize.pow(i)),
-    //     );
-    // }
-    // check_power_groups(&mut c, 432, "432".to_string());
-    // check_power_groups(&mut c, 576, "576".to_string());
-    // check_power_groups(&mut c, 1152, "1152".to_string());
-    // check_power_groups(&mut c, 1728, "1728".to_string());
-=======
     let mut data = vec![Complex::new(0.0019528865, 0.); 450];
     let mut c = Criterion::default()
         .sample_size(10)
@@ -181,12 +153,11 @@
     //         format!("size {}, 5 power {i}", 7usize.pow(2) * 5usize.pow(i)),
     //     );
     // }
->>>>>>> d45f54d6
     // for (k, z) in data.iter_mut().enumerate() {
     //     *z = data0[k % data0.len()];
     // }
     for (i, chunk) in data.iter_mut().enumerate() {
-        *chunk = Complex::new(-0.19528865 + i as f64 * 0.1, 0.0019528865 - i as f64 * 0.1);
+        *chunk = Complex::new(-0.19528865 + i as f32 * 0.1, 0.0019528865 - i as f32 * 0.1);
     }
     // data = [
     //     Complex {
@@ -283,10 +254,10 @@
     //     }
     // }
 
-    let forward = Zaft::make_forward_fft_f64(cvt.len()).unwrap();
-    let inverse = Zaft::make_inverse_fft_f64(cvt.len()).unwrap();
-
-    let mut planner = FftPlanner::<f64>::new();
+    let forward = Zaft::make_forward_fft_f32(cvt.len()).unwrap();
+    let inverse = Zaft::make_inverse_fft_f32(cvt.len()).unwrap();
+
+    let mut planner = FftPlanner::<f32>::new();
 
     let planned_fft = planner.plan_fft_forward(data.len());
     let planned_fft_inv = planner.plan_fft_inverse(data.len());
@@ -302,11 +273,11 @@
 
     data = data
         .iter()
-        .map(|&x| x * (1.0 / f64::sqrt(data.len() as f64)))
+        .map(|&x| x * (1.0 / f32::sqrt(data.len() as f32)))
         .collect();
     cvt = cvt
         .iter()
-        .map(|&x| x * (1.0 / f64::sqrt(cvt.len() as f64)))
+        .map(|&x| x * (1.0 / f32::sqrt(cvt.len() as f32)))
         .collect();
 
     println!("Mine inverse -----");
@@ -317,7 +288,7 @@
 
     data = data
         .iter()
-        .map(|&x| x * (1.0 / f64::sqrt(data.len() as f64)))
+        .map(|&x| x * (1.0 / f32::sqrt(data.len() as f32)))
         .collect();
 
     // for (i, val) in data.iter().enumerate() {
@@ -329,7 +300,7 @@
     planned_fft_inv.process(&mut cvt);
     cvt = cvt
         .iter()
-        .map(|&x| x * (1.0 / f64::sqrt(cvt.len() as f64)))
+        .map(|&x| x * (1.0 / f32::sqrt(cvt.len() as f32)))
         .collect();
 
     // for (i, val) in cvt.iter().enumerate() {
